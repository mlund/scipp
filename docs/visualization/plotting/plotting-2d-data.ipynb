--- conflicted
+++ resolved
@@ -316,12 +316,7 @@
    "mimetype": "text/x-python",
    "name": "python",
    "nbconvert_exporter": "python",
-<<<<<<< HEAD
    "pygments_lexer": "ipython3"
-=======
-   "pygments_lexer": "ipython3",
-   "version": "3.9.7"
->>>>>>> b01d7959
   }
  },
  "nbformat": 4,
