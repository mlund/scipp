// SPDX-License-Identifier: GPL-3.0-or-later
// Copyright (c) 2019 Scipp contributors (https://github.com/scipp)
/// @file
/// @author Simon Heybrock
#include <ostream>

#include "scipp/core/dataset.h"
#include "scipp/core/except.h"

namespace scipp::core {

template <class T>
std::pair<const Variable *, Variable *> makeProxyItem(T *variable) {
  if constexpr (std::is_const_v<T>)
    return {variable, nullptr};
  else
    return {variable, variable};
}

template <class Key, class T1> auto makeProxyItems(T1 &coords) {
  std::map<Key, std::pair<const Variable *, Variable *>> items;
  for (auto &item : coords)
    items.emplace(item.first, makeProxyItem(&item.second));
  return items;
}

template <class Key, class T1, class T2 = void>
auto makeProxyItems(const Dimensions &dims, T1 &coords, T2 *sparse = nullptr) {
  const Dim sparseDim = dims.sparseDim();
  std::map<Key, std::pair<const Variable *, Variable *>> items;
  for (auto &item : coords) {
    // We preserve only items that are part of the space spanned by the
    // provided parent dimensions. Note the use of std::any_of (not
    // std::all_of): At this point there may still be extra dimensions in item,
    // but they will be sliced out. Maybe a better implementation would be to
    // slice the coords first? That would also eliminate a potential loophole
    // for multi-dimensional coordinates.
    auto contained = [&dims](const auto item2) {
      const auto &coordDims = item2.second.dims();
      if constexpr (std::is_same_v<Key, Dim>)
        return coordDims.empty() || dims.contains(item2.first);
      else
        return coordDims.empty() || dims.contains(coordDims.inner());
    };
    if (contained(item)) {
      // Shadow all global coordinates that depend on the sparse dimension.
      if ((!dims.sparse()) || (!item.second.dims().contains(sparseDim)))
        items.emplace(item.first, makeProxyItem(&item.second));
    }
  }
  if (sparse) {
    if constexpr (std::is_same_v<T2, const Variable> ||
                  std::is_same_v<T2, Variable>) {
      items.emplace(sparseDim, makeProxyItem(&*sparse));
    } else if constexpr (!std::is_same_v<T2, void>) {
      for (const auto &item : *sparse)
        items.emplace(item.first, makeProxyItem(&item.second));
    }
  }
  return items;
}

Dataset::Dataset(const DatasetConstProxy &proxy) {
  for (const auto & [ dim, coord ] : proxy.coords())
    setCoord(dim, coord);
  for (const auto & [ name, labels ] : proxy.labels())
    setLabels(std::string(name), labels);
  for (const auto & [ name, attr ] : proxy.attrs())
    setAttr(std::string(name), attr);
  for (const auto & [ name, item ] : proxy) {
    for (const auto &coord : item.coords())
      if (coord.second.dims().sparse())
        setSparseCoord(std::string(name), coord.second);
    for (const auto & [ label_name, labels ] : item.labels())
      if (labels.dims().sparse())
        setSparseLabels(std::string(name), std::string(label_name), labels);
    setData(std::string(name), item.data());
  }
}

/// Return a const proxy to all coordinates of the dataset.
///
/// This proxy includes only "dimension-coordinates". To access
/// non-dimension-coordinates" see labels().
CoordsConstProxy Dataset::coords() const noexcept {
  return CoordsConstProxy(makeProxyItems<Dim>(m_coords));
}

/// Return a proxy to all coordinates of the dataset.
///
/// This proxy includes only "dimension-coordinates". To access
/// non-dimension-coordinates" see labels().
CoordsProxy Dataset::coords() noexcept {
  return CoordsProxy(makeProxyItems<Dim>(m_coords));
}

/// Return a const proxy to all labels of the dataset.
LabelsConstProxy Dataset::labels() const noexcept {
  return LabelsConstProxy(makeProxyItems<std::string_view>(m_labels));
}

/// Return a proxy to all labels of the dataset.
LabelsProxy Dataset::labels() noexcept {
  return LabelsProxy(makeProxyItems<std::string_view>(m_labels));
}

/// Return a const proxy to all attributes of the dataset.
AttrsConstProxy Dataset::attrs() const noexcept {
  return AttrsConstProxy(makeProxyItems<std::string_view>(m_attrs));
}

/// Return a proxy to all attributes of the dataset.
AttrsProxy Dataset::attrs() noexcept {
  return AttrsProxy(makeProxyItems<std::string_view>(m_attrs));
}

bool Dataset::contains(const std::string_view name) const noexcept {
  return m_data.count(name) == 1;
}

/// Return a const proxy to data and coordinates with given name.
DataConstProxy Dataset::operator[](const std::string_view name) const {
  const auto it = m_data.find(name);
  if (it == m_data.end())
    throw std::out_of_range("Could not find data with name " +
                            std::string(name) + ".");
  return DataConstProxy(*this, it->second);
}

/// Return a proxy to data and coordinates with given name.
DataProxy Dataset::operator[](const std::string_view name) {
  const auto it = m_data.find(name);
  if (it == m_data.end())
    throw std::out_of_range("Could not find data with name " +
                            std::string(name) + ".");
  return DataProxy(*this, it->second);
}

namespace extents {
// Internally use negative extent -1 to indicate unknown edge state. The `-1`
// is required for dimensions with extent 0.
scipp::index makeUnknownEdgeState(const scipp::index extent) {
  return -extent - 1;
}
scipp::index shrink(const scipp::index extent) { return extent - 1; }
bool isUnknownEdgeState(const scipp::index extent) { return extent < 0; }
bool isSame(const scipp::index extent, const scipp::index reference) {
  return reference == -extent - 1;
}
bool oneLarger(const scipp::index extent, const scipp::index reference) {
  return extent == -reference - 1 + 1;
}
bool oneSmaller(const scipp::index extent, const scipp::index reference) {
  return extent == -reference - 1 - 1;
}
void setExtent(std::map<Dim, scipp::index> &dims, const Dim dim,
               const scipp::index extent, const bool isCoord) {
  const auto it = dims.find(dim);
  // Internally use negative extent -1 to indicate unknown edge state. The `-1`
  // is required for dimensions with extent 0.
  if (it == dims.end()) {
    dims[dim] = extents::makeUnknownEdgeState(extent);
  } else {
    auto &heldExtent = it->second;
    if (extents::isUnknownEdgeState(heldExtent)) {
      if (extents::isSame(extent, heldExtent)) { // Do nothing
      } else if (extents::oneLarger(extent, heldExtent) && isCoord) {
        heldExtent = extents::shrink(extent);
      } else if (extents::oneSmaller(extent, heldExtent) && !isCoord) {
        heldExtent = extent;
      } else {
        throw std::runtime_error("Length mismatch on insertion");
      }
    } else {
      // Check for known edge state
      if ((extent != heldExtent || isCoord) && extent != heldExtent + 1)
        throw std::runtime_error("Length mismatch on insertion");
    }
  }
}
} // namespace extents

/// Consistency-enforcing update of the dimensions of the dataset.
///
/// Calling this in the various set* methods prevents insertion of variable with
/// bad shape. This supports insertion of bin edges. Note that the current
/// implementation does not support shape-changing operations which would in
/// theory be permitted but are probably not important in reality: The previous
/// extent of a replaced item is not excluded from the check, so even if that
/// replaced item is the only one in the dataset with that dimension it cannot
/// be "resized" in this way.
void Dataset::setDims(const Dimensions &dims, const Dim coordDim) {
  auto tmp = m_dims;
  for (const auto dim : dims.denseLabels())
    extents::setExtent(tmp, dim, dims[dim], dim == coordDim);
  m_dims = tmp;
}

/// Set (insert or replace) the coordinate for the given dimension.
void Dataset::setCoord(const Dim dim, Variable coord) {
  setDims(coord.dims(), dim);
  m_coords.insert_or_assign(dim, std::move(coord));
}

/// Set (insert or replace) the labels for the given label name.
///
/// Note that the label name has no relation to names of data items.
void Dataset::setLabels(const std::string &labelName, Variable labels) {
  setDims(labels.dims());
  m_labels.insert_or_assign(labelName, std::move(labels));
}

/// Set (insert or replace) an attribute for the given attribute name.
///
/// Note that the attribute name has no relation to names of data items.
void Dataset::setAttr(const std::string &attrName, Variable attr) {
  setDims(attr.dims());
  m_attrs.insert_or_assign(attrName, std::move(attr));
}

/// Set (insert or replace) data (values, optional variances) with given name.
///
/// Throws if the provided values bring the dataset into an inconsistent state
/// (mismatching dtype, unit, or dimensions).
void Dataset::setData(const std::string &name, Variable data) {
  setDims(data.dims());
  const bool sparseData = data.dims().sparse();
  if (m_data.count(name)) {
    const auto &dataItem = m_data.at(name);
    if (dataItem.coord) {
      const auto &coordsSparse = dataItem.coord->dims().sparse();
      if (coordsSparse && !sparseData) {
        throw std::runtime_error(
            "Cannot set dense values or variances if coordinates sparse");
      } else if (!coordsSparse && sparseData) {
        throw std::runtime_error(
            "Cannot set sparse values or variances if coordinates dense");
      }
    }
    if (!dataItem.labels.empty()) {
      const auto &labelsSparse =
          dataItem.labels.begin()->second.dims().sparse();
      if (labelsSparse && !sparseData) {
        throw std::runtime_error(
            "Cannot set dense values or variances if labels sparse");
      } else if (!labelsSparse && sparseData) {
        throw std::runtime_error(
            "Cannot set sparse values or variances if labels dense");
      }
    }
  }
  m_data[name].data = std::move(data);
}

/// Set (insert or replace) the sparse coordinate with given name.
///
/// Sparse coordinates can exist even without corresponding data.
void Dataset::setSparseCoord(const std::string &name, Variable coord) {
  if (!coord.dims().sparse())
    throw std::runtime_error("Variable passed to Dataset::setSparseCoord does "
                             "not contain sparse data.");
  if (m_data.count(name)) {
    const auto &data = m_data.at(name);
    if ((data.data &&
         (data.data->dims().sparseDim() != coord.dims().sparseDim())) ||
        (!data.labels.empty() &&
         (data.labels.begin()->second.dims().sparseDim() !=
          coord.dims().sparseDim())))
      throw std::runtime_error("Cannot set sparse coordinate if values or "
                               "variances are not sparse.");
  }
  setDims(coord.dims());
  m_data[name].coord = std::move(coord);
}

/// Set (insert or replace) the sparse labels with given name and label name.
void Dataset::setSparseLabels(const std::string &name,
                              const std::string &labelName, Variable labels) {
  setDims(labels.dims());
  if (!labels.dims().sparse())
    throw std::runtime_error("Variable passed to Dataset::setSparseLabels does "
                             "not contain sparse data.");
  if (m_data.count(name)) {
    const auto &data = m_data.at(name);
    if ((data.data &&
         (data.data->dims().sparseDim() != labels.dims().sparseDim())) ||
        (data.coord &&
         (data.coord->dims().sparseDim() != labels.dims().sparseDim())))
      throw std::runtime_error("Cannot set sparse labels if values or "
                               "variances are not sparse.");
  }
  const auto &data = m_data.at(name);
  if (!data.data && !data.coord)
    throw std::runtime_error(
        "Cannot set sparse labels: Require either values or a sparse coord.");

  m_data[name].labels.insert_or_assign(labelName, std::move(labels));
}

/// Return const slice of the dataset along given dimension with given
/// extents.
///
<<<<<<< HEAD
/// This does not make a copy of the data. Instead of proxy object is
/// returned.
DatasetConstProxy Dataset::slice(const Slice slice1) const {
=======
/// This does not make a copy of the data. Instead of proxy object is returned.
DatasetConstProxy Dataset::slice(const Slice slice1) const & {
>>>>>>> 9d3bd30f
  return DatasetConstProxy(*this).slice(slice1);
}

/// Return const slice of the dataset, sliced in two dimensions.
///
<<<<<<< HEAD
/// This does not make a copy of the data. Instead of proxy object is
/// returned.
DatasetConstProxy Dataset::slice(const Slice slice1, const Slice slice2) const {
=======
/// This does not make a copy of the data. Instead of proxy object is returned.
DatasetConstProxy Dataset::slice(const Slice slice1,
                                 const Slice slice2) const & {
>>>>>>> 9d3bd30f
  return DatasetConstProxy(*this).slice(slice1, slice2);
}

/// Return const slice of the dataset, sliced in three dimensions.
///
/// This does not make a copy of the data. Instead of proxy object is
/// returned.
DatasetConstProxy Dataset::slice(const Slice slice1, const Slice slice2,
                                 const Slice slice3) const & {
  return DatasetConstProxy(*this).slice(slice1, slice2, slice3);
}

/// Return slice of the dataset along given dimension with given extents.
///
<<<<<<< HEAD
/// This does not make a copy of the data. Instead of proxy object is
/// returned.
DatasetProxy Dataset::slice(const Slice slice1) {
=======
/// This does not make a copy of the data. Instead of proxy object is returned.
DatasetProxy Dataset::slice(const Slice slice1) & {
>>>>>>> 9d3bd30f
  return DatasetProxy(*this).slice(slice1);
}

/// Return slice of the dataset, sliced in two dimensions.
///
<<<<<<< HEAD
/// This does not make a copy of the data. Instead of proxy object is
/// returned.
DatasetProxy Dataset::slice(const Slice slice1, const Slice slice2) {
=======
/// This does not make a copy of the data. Instead of proxy object is returned.
DatasetProxy Dataset::slice(const Slice slice1, const Slice slice2) & {
>>>>>>> 9d3bd30f
  return DatasetProxy(*this).slice(slice1, slice2);
}

/// Return slice of the dataset, sliced in three dimensions.
///
/// This does not make a copy of the data. Instead of proxy object is
/// returned.
DatasetProxy Dataset::slice(const Slice slice1, const Slice slice2,
                            const Slice slice3) & {
  return DatasetProxy(*this).slice(slice1, slice2, slice3);
}

/// Return const slice of the dataset along given dimension with given extents.
///
/// This overload for rvalue reference *this avoids returning a proxy
/// referencing data that is about to go out of scope and returns a new dataset
/// instead.
Dataset Dataset::slice(const Slice slice1) const && {
  return Dataset{DatasetConstProxy(*this).slice(slice1)};
}

/// Return const slice of the dataset, sliced in two dimensions.
///
/// This overload for rvalue reference *this avoids returning a proxy
/// referencing data that is about to go out of scope and returns a new dataset
/// instead.
Dataset Dataset::slice(const Slice slice1, const Slice slice2) const && {
  return Dataset{DatasetConstProxy(*this).slice(slice1, slice2)};
}

/// Return const slice of the dataset, sliced in three dimensions.
///
/// This overload for rvalue reference *this avoids returning a proxy
/// referencing data that is about to go out of scope and returns a new dataset
/// instead.
Dataset Dataset::slice(const Slice slice1, const Slice slice2,
                       const Slice slice3) const && {
  return Dataset{DatasetConstProxy(*this).slice(slice1, slice2, slice3)};
}

/// Return an ordered mapping of dimension labels to extents, excluding a
/// potentialy sparse dimensions.
Dimensions DataConstProxy::dims() const noexcept {
  if (hasData())
    return data().dims();
  return detail::makeSlice(*m_data->coord, slices()).dims();
}

/// Return the unit of the data values.
///
/// Throws if there are no data values.
units::Unit DataConstProxy::unit() const {
  if (hasData())
    return data().unit();
  throw std::runtime_error("Data without values, unit is undefined.");
}

/// Set the unit of the data values.
///
/// Throws if there are no data values.
void DataProxy::setUnit(const units::Unit unit) const {
  if (hasData())
    return data().setUnit(unit);
  throw std::runtime_error("Data without values, cannot set unit.");
}

/// Return a const proxy to all coordinates of the data proxy.
///
/// If the data has a sparse dimension the returned proxy will not contain any
/// of the dataset's coordinates that depends on the sparse dimension.
CoordsConstProxy DataConstProxy::coords() const noexcept {
  return CoordsConstProxy(
      makeProxyItems<Dim>(dims(), m_dataset->m_coords,
                          m_data->coord ? &*m_data->coord : nullptr),
      slices());
}

/// Return a const proxy to all labels of the data proxy.
///
/// If the data has a sparse dimension the returned proxy will not contain any
/// of the dataset's labels that depends on the sparse dimension.
LabelsConstProxy DataConstProxy::labels() const noexcept {
  return LabelsConstProxy(makeProxyItems<std::string_view>(
                              dims(), m_dataset->m_labels, &m_data->labels),
                          slices());
}

/// Return a const proxy to all attributes of the data proxy.
AttrsConstProxy DataConstProxy::attrs() const noexcept {
  return AttrsConstProxy(
      makeProxyItems<std::string_view>(dims(), m_dataset->m_attrs), slices());
}

/// Return a proxy to all coordinates of the data proxy.
///
/// If the data has a sparse dimension the returned proxy will not contain any
/// of the dataset's coordinates that depends on the sparse dimension.
CoordsProxy DataProxy::coords() const noexcept {
  return CoordsProxy(makeProxyItems<Dim>(dims(), m_mutableDataset->m_coords,
                                         m_mutableData->coord
                                             ? &*m_mutableData->coord
                                             : nullptr),
                     slices());
}

/// Return a proxy to all labels of the data proxy.
///
/// If the data has a sparse dimension the returned proxy will not contain any
/// of the dataset's labels that depends on the sparse dimension.
LabelsProxy DataProxy::labels() const noexcept {
  return LabelsProxy(
      makeProxyItems<std::string_view>(dims(), m_mutableDataset->m_labels,
                                       &m_mutableData->labels),
      slices());
}

/// Return a const proxy to all attributes of the data proxy.
AttrsProxy DataProxy::attrs() const noexcept {
  return AttrsProxy(
      makeProxyItems<std::string_view>(dims(), m_mutableDataset->m_attrs),
      slices());
}

DataProxy DataProxy::assign(const DataConstProxy &other) const {
  expect::coordsAndLabelsAreSuperset(*this, other);
  // TODO here and below: If other has data, we should either fail, or create
  // data.
  if (hasData())
    data().assign(other.data());
  return *this;
}

DataProxy DataProxy::assign(const Variable &other) const {
  if (hasData())
    data().assign(other);
  return *this;
}

DataProxy DataProxy::assign(const VariableConstProxy &other) const {
  if (hasData())
    data().assign(other);
  return *this;
}

DataProxy DataProxy::operator+=(const DataConstProxy &other) const {
  expect::coordsAndLabelsAreSuperset(*this, other);
  if (hasData())
    data() += other.data();
  return *this;
}

DataProxy DataProxy::operator-=(const DataConstProxy &other) const {
  expect::coordsAndLabelsAreSuperset(*this, other);
  if (hasData())
    data() -= other.data();
  return *this;
}

DataProxy DataProxy::operator*=(const DataConstProxy &other) const {
  expect::coordsAndLabelsAreSuperset(*this, other);
  if (hasData())
    data() *= other.data();
  return *this;
}

DataProxy DataProxy::operator/=(const DataConstProxy &other) const {
  expect::coordsAndLabelsAreSuperset(*this, other);
  if (hasData())
    data() /= other.data();
  return *this;
}

DataProxy DataProxy::operator*=(const Variable &other) const {
  if (hasData())
    data() *= other;
  return *this;
}

DataProxy DataProxy::operator/=(const Variable &other) const {
  if (hasData())
    data() /= other;
  return *this;
}

/// Return a const proxy to all coordinates of the dataset slice.
///
/// This proxy includes only "dimension-coordinates". To access
/// non-dimension-coordinates" see labels().
CoordsConstProxy DatasetConstProxy::coords() const noexcept {
  return CoordsConstProxy(makeProxyItems<Dim>(m_dataset->m_coords), slices());
}

/// Return a proxy to all coordinates of the dataset slice.
///
/// This proxy includes only "dimension-coordinates". To access
/// non-dimension-coordinates" see labels().
CoordsProxy DatasetProxy::coords() const noexcept {
  return CoordsProxy(makeProxyItems<Dim>(m_mutableDataset->m_coords), slices());
}

/// Return a const proxy to all labels of the dataset slice.
LabelsConstProxy DatasetConstProxy::labels() const noexcept {
  return LabelsConstProxy(makeProxyItems<std::string_view>(m_dataset->m_labels),
                          slices());
}

/// Return a proxy to all labels of the dataset slice.
LabelsProxy DatasetProxy::labels() const noexcept {
  return LabelsProxy(
      makeProxyItems<std::string_view>(m_mutableDataset->m_labels), slices());
}

/// Return a const proxy to all attributes of the dataset slice.
AttrsConstProxy DatasetConstProxy::attrs() const noexcept {
  return AttrsConstProxy(makeProxyItems<std::string_view>(m_dataset->m_attrs),
                         slices());
}

/// Return a proxy to all attributes of the dataset slice.
AttrsProxy DatasetProxy::attrs() const noexcept {
  return AttrsProxy(makeProxyItems<std::string_view>(m_mutableDataset->m_attrs),
                    slices());
}

void DatasetConstProxy::expectValidKey(const std::string_view name) const {
  if (std::find(m_indices.begin(), m_indices.end(), name) == m_indices.end())
    throw std::out_of_range("Invalid key `" + std::string(name) +
                            "` in Dataset access.");
}

bool DatasetConstProxy::contains(const std::string_view name) const noexcept {
  return std::find(m_indices.begin(), m_indices.end(), name) != m_indices.end();
}

/// Return a const proxy to data and coordinates with given name.
DataConstProxy DatasetConstProxy::
operator[](const std::string_view name) const {
  expectValidKey(name);
  return {*m_dataset, (*m_dataset).m_data.find(name)->second, slices()};
}

/// Return a proxy to data and coordinates with given name.
DataProxy DatasetProxy::operator[](const std::string_view name) const {
  expectValidKey(name);
  return {*m_mutableDataset, (*m_mutableDataset).m_data.find(name)->second,
          slices()};
}

/// Return true if the dataset proxies have identical content.
bool DataConstProxy::operator==(const DataConstProxy &other) const {
  if (hasData() != other.hasData())
    return false;
  if (hasVariances() != other.hasVariances())
    return false;
  if (coords() != other.coords())
    return false;
  if (labels() != other.labels())
    return false;
  if (attrs() != other.attrs())
    return false;
  if (hasData() && data() != other.data())
    return false;
  return true;
}

template <class A, class B> bool dataset_equals(const A &a, const B &b) {
  if (a.size() != b.size())
    return false;
  if (a.coords() != b.coords())
    return false;
  if (a.labels() != b.labels())
    return false;
  if (a.attrs() != b.attrs())
    return false;
  for (const auto & [ name, data ] : a) {
    try {
      if (data != b[std::string(name)])
        return false;
    } catch (std::out_of_range &) {
      return false;
    }
  }
  return true;
}

/// Return true if the datasets have identical content.
bool Dataset::operator==(const Dataset &other) const {
  return dataset_equals(*this, other);
}

/// Return true if the datasets have identical content.
bool Dataset::operator==(const DatasetConstProxy &other) const {
  return dataset_equals(*this, other);
}

/// Return true if the datasets have identical content.
bool DatasetConstProxy::operator==(const Dataset &other) const {
  return dataset_equals(*this, other);
}

/// Return true if the datasets have identical content.
bool DatasetConstProxy::operator==(const DatasetConstProxy &other) const {
  return dataset_equals(*this, other);
}

/// Return true if the datasets have mismatching content.
bool Dataset::operator!=(const Dataset &other) const {
  return !dataset_equals(*this, other);
}

/// Return true if the datasets have mismatching content.
bool Dataset::operator!=(const DatasetConstProxy &other) const {
  return !dataset_equals(*this, other);
}

/// Return true if the datasets have mismatching content.
bool DatasetConstProxy::operator!=(const Dataset &other) const {
  return !dataset_equals(*this, other);
}

/// Return true if the datasets have mismatching content.
bool DatasetConstProxy::operator!=(const DatasetConstProxy &other) const {
  return !dataset_equals(*this, other);
}

constexpr static auto plus_equals = [](auto &&a, const auto &b) {
  return a += b;
};

constexpr static auto minus_equals = [](auto &&a, const auto &b) {
  return a -= b;
};

constexpr static auto times_equals = [](auto &&a, const auto &b) {
  return a *= b;
};

constexpr static auto divide_equals = [](auto &&a, const auto &b) {
  return a /= b;
};

template <class Op, class A, class B>
auto &apply(const Op &op, A &a, const B &b) {
  for (const auto & [ name, item ] : b)
    op(a[name], item);
  return a;
}

template <class Op, class A, class B>
decltype(auto) apply_with_delay(const Op &op, A &&a, const B &b) {
  // For `b` referencing data in `a` we delay operation. The alternative would
  // be to make a deep copy of `other` before starting the iteration over
  // items.
  std::optional<std::string_view> delayed;
  // Note the inefficiency here: We are comparing some or all of the coords
  // and labels for each item. This could be improved by implementing the
  // operations for detail::DatasetData instead of DataProxy.
  for (const auto & [ name, item ] : a) {
    if (&item.underlying() == &b.underlying())
      delayed = name;
    else
      op(item, b);
  }
  if (delayed)
    op(a[*delayed], b);
  return std::forward<A>(a);
}

Dataset &Dataset::operator+=(const DataConstProxy &other) {
  return apply_with_delay(plus_equals, *this, other);
}

Dataset &Dataset::operator-=(const DataConstProxy &other) {
  return apply_with_delay(minus_equals, *this, other);
}

Dataset &Dataset::operator*=(const DataConstProxy &other) {
  return apply_with_delay(times_equals, *this, other);
}

Dataset &Dataset::operator/=(const DataConstProxy &other) {
  return apply_with_delay(divide_equals, *this, other);
}

Dataset &Dataset::operator+=(const DatasetConstProxy &other) {
  return apply(plus_equals, *this, other);
}

Dataset &Dataset::operator-=(const DatasetConstProxy &other) {
  return apply(minus_equals, *this, other);
}

Dataset &Dataset::operator*=(const DatasetConstProxy &other) {
  return apply(times_equals, *this, other);
}

Dataset &Dataset::operator/=(const DatasetConstProxy &other) {
  return apply(divide_equals, *this, other);
}

Dataset &Dataset::operator+=(const Dataset &other) {
  return apply(plus_equals, *this, other);
}

Dataset &Dataset::operator-=(const Dataset &other) {
  return apply(minus_equals, *this, other);
}

Dataset &Dataset::operator*=(const Dataset &other) {
  return apply(times_equals, *this, other);
}

Dataset &Dataset::operator/=(const Dataset &other) {
  return apply(divide_equals, *this, other);
}

DatasetProxy DatasetProxy::operator+=(const DataConstProxy &other) const {
  return apply_with_delay(plus_equals, *this, other);
}

DatasetProxy DatasetProxy::operator-=(const DataConstProxy &other) const {
  return apply_with_delay(minus_equals, *this, other);
}

DatasetProxy DatasetProxy::operator*=(const DataConstProxy &other) const {
  return apply_with_delay(times_equals, *this, other);
}

DatasetProxy DatasetProxy::operator/=(const DataConstProxy &other) const {
  return apply_with_delay(divide_equals, *this, other);
}

DatasetProxy DatasetProxy::operator+=(const DatasetConstProxy &other) const {
  return apply(plus_equals, *this, other);
}

DatasetProxy DatasetProxy::operator-=(const DatasetConstProxy &other) const {
  return apply(minus_equals, *this, other);
}

DatasetProxy DatasetProxy::operator*=(const DatasetConstProxy &other) const {
  return apply(times_equals, *this, other);
}

DatasetProxy DatasetProxy::operator/=(const DatasetConstProxy &other) const {
  return apply(divide_equals, *this, other);
}

DatasetProxy DatasetProxy::operator+=(const Dataset &other) const {
  return apply(plus_equals, *this, other);
}

DatasetProxy DatasetProxy::operator-=(const Dataset &other) const {
  return apply(minus_equals, *this, other);
}

DatasetProxy DatasetProxy::operator*=(const Dataset &other) const {
  return apply(times_equals, *this, other);
}

DatasetProxy DatasetProxy::operator/=(const Dataset &other) const {
  return apply(divide_equals, *this, other);
}

std::ostream &operator<<(std::ostream &os, const DataConstProxy &data) {
  return os << to_string(data);
}

std::ostream &operator<<(std::ostream &os, const DataProxy &data) {
  return os << DataConstProxy(data);
}

std::ostream &operator<<(std::ostream &os, const DatasetConstProxy &dataset) {
  return os << to_string(dataset);
}

std::ostream &operator<<(std::ostream &os, const DatasetProxy &dataset) {
  return os << DatasetConstProxy(dataset);
}

std::ostream &operator<<(std::ostream &os, const Dataset &dataset) {
  return os << DatasetConstProxy(dataset);
}

std::ostream &operator<<(std::ostream &os, const VariableConstProxy &variable) {
  return os << to_string(variable);
}

std::ostream &operator<<(std::ostream &os, const VariableProxy &variable) {
  return os << VariableConstProxy(variable);
}

std::ostream &operator<<(std::ostream &os, const Variable &variable) {
  return os << VariableConstProxy(variable);
}

std::ostream &operator<<(std::ostream &os, const Dim dim) {
  return os << to_string(dim);
}

Dataset operator+(const Dataset &lhs, const Dataset &rhs) {
  Dataset res(lhs);
  apply(plus_equals, res, rhs);
  return res;
}

Dataset operator+(const Dataset &lhs, const DatasetConstProxy &rhs) {
  Dataset res(lhs);
  apply(plus_equals, res, rhs);
  return res;
}

Dataset operator+(const Dataset &lhs, const DataConstProxy &rhs) {
  Dataset res(lhs);
  apply_with_delay(plus_equals, res, rhs);
  return res;
}

Dataset operator+(Dataset &&lhs, const Dataset &rhs) {
  return apply(plus_equals, lhs, rhs);
}

Dataset operator+(Dataset &&lhs, const DatasetConstProxy &rhs) {
  return apply(plus_equals, lhs, rhs);
}

Dataset operator+(Dataset &&lhs, const DataConstProxy &rhs) {
  return apply_with_delay(plus_equals, lhs, rhs);
}

Dataset operator+(const Dataset &lhs, Dataset &&rhs) {
  return apply(plus_equals, rhs, lhs);
}

Dataset operator+(Dataset &&lhs, Dataset &&rhs) {
  return apply(plus_equals, lhs, rhs);
}

Dataset operator+(const DatasetConstProxy &lhs, const Dataset &rhs) {
  Dataset res(lhs);
  apply(plus_equals, res, rhs);
  return res;
}

Dataset operator+(const DatasetConstProxy &lhs, const DatasetConstProxy &rhs) {
  Dataset res(lhs);
  apply(plus_equals, res, rhs);
  return res;
}

Dataset operator+(const DatasetConstProxy &lhs, const DataConstProxy &rhs) {
  Dataset res(lhs);
  apply_with_delay(plus_equals, res, rhs);
  return res;
}

Dataset operator-(const Dataset &lhs, const Dataset &rhs) {
  Dataset res(lhs);
  apply(minus_equals, res, rhs);
  return res;
}

Dataset operator-(const Dataset &lhs, const DatasetConstProxy &rhs) {
  Dataset res(lhs);
  apply(minus_equals, res, rhs);
  return res;
}

Dataset operator-(const Dataset &lhs, const DataConstProxy &rhs) {
  Dataset res(lhs);
  apply_with_delay(minus_equals, res, rhs);
  return res;
}

Dataset operator-(Dataset &&lhs, const Dataset &rhs) {
  return apply(minus_equals, lhs, rhs);
}

Dataset operator-(Dataset &&lhs, const DatasetConstProxy &rhs) {
  return apply(minus_equals, lhs, rhs);
}

Dataset operator-(Dataset &&lhs, const DataConstProxy &rhs) {
  return apply_with_delay(minus_equals, lhs, rhs);
}

Dataset operator-(Dataset &&lhs, Dataset &&rhs) {
  return apply(minus_equals, lhs, rhs);
}

Dataset operator-(const DatasetConstProxy &lhs, const Dataset &rhs) {
  Dataset res(lhs);
  apply(minus_equals, res, rhs);
  return res;
}

Dataset operator-(const DatasetConstProxy &lhs, const DatasetConstProxy &rhs) {
  Dataset res(lhs);
  apply(minus_equals, res, rhs);
  return res;
}

Dataset operator-(const DatasetConstProxy &lhs, const DataConstProxy &rhs) {
  Dataset res(lhs);
  apply_with_delay(minus_equals, res, rhs);
  return res;
}

Dataset operator*(const Dataset &lhs, const Dataset &rhs) {
  Dataset res(lhs);
  apply(times_equals, res, rhs);
  return res;
}

Dataset operator*(const Dataset &lhs, const DatasetConstProxy &rhs) {
  Dataset res(lhs);
  apply(times_equals, res, rhs);
  return res;
}

Dataset operator*(const Dataset &lhs, const DataConstProxy &rhs) {
  Dataset res(lhs);
  apply_with_delay(times_equals, res, rhs);
  return res;
}

Dataset operator*(Dataset &&lhs, const Dataset &rhs) {
  return apply(times_equals, lhs, rhs);
}

Dataset operator*(Dataset &&lhs, const DatasetConstProxy &rhs) {
  return apply(times_equals, lhs, rhs);
}

Dataset operator*(Dataset &&lhs, const DataConstProxy &rhs) {
  return apply_with_delay(times_equals, lhs, rhs);
}

Dataset operator*(Dataset &&lhs, Dataset &&rhs) {
  return apply(times_equals, lhs, rhs);
}

Dataset operator*(const DatasetConstProxy &lhs, const Dataset &rhs) {
  Dataset res(lhs);
  apply(times_equals, res, rhs);
  return res;
}

Dataset operator*(const DatasetConstProxy &lhs, const DatasetConstProxy &rhs) {
  Dataset res(lhs);
  apply(times_equals, res, rhs);
  return res;
}

Dataset operator*(const DatasetConstProxy &lhs, const DataConstProxy &rhs) {
  Dataset res(lhs);
  apply_with_delay(times_equals, res, rhs);
  return res;
}

Dataset operator/(const Dataset &lhs, const Dataset &rhs) {
  Dataset res(lhs);
  apply(divide_equals, res, rhs);
  return res;
}

Dataset operator/(const Dataset &lhs, const DatasetConstProxy &rhs) {
  Dataset res(lhs);
  apply(divide_equals, res, rhs);
  return res;
}

Dataset operator/(const Dataset &lhs, const DataConstProxy &rhs) {
  Dataset res(lhs);
  apply_with_delay(divide_equals, res, rhs);
  return res;
}

Dataset operator/(Dataset &&lhs, const Dataset &rhs) {
  return apply(divide_equals, lhs, rhs);
}

Dataset operator/(Dataset &&lhs, const DatasetConstProxy &rhs) {
  return apply(divide_equals, lhs, rhs);
}

Dataset operator/(Dataset &&lhs, const DataConstProxy &rhs) {
  return apply_with_delay(divide_equals, lhs, rhs);
}

Dataset operator/(Dataset &&lhs, Dataset &&rhs) {
  return apply(divide_equals, lhs, rhs);
}

Dataset operator/(const DatasetConstProxy &lhs, const Dataset &rhs) {
  Dataset res(lhs);
  apply(divide_equals, res, rhs);
  return res;
}

Dataset operator/(const DatasetConstProxy &lhs, const DatasetConstProxy &rhs) {
  Dataset res(lhs);
  apply(divide_equals, res, rhs);
  return res;
}

Dataset operator/(const DatasetConstProxy &lhs, const DataConstProxy &rhs) {
  Dataset res(lhs);
  apply_with_delay(divide_equals, res, rhs);
  return res;
}

} // namespace scipp::core<|MERGE_RESOLUTION|>--- conflicted
+++ resolved
@@ -297,31 +297,18 @@
   m_data[name].labels.insert_or_assign(labelName, std::move(labels));
 }
 
-/// Return const slice of the dataset along given dimension with given
-/// extents.
-///
-<<<<<<< HEAD
-/// This does not make a copy of the data. Instead of proxy object is
-/// returned.
-DatasetConstProxy Dataset::slice(const Slice slice1) const {
-=======
+/// Return const slice of the dataset along given dimension with given extents.
+///
 /// This does not make a copy of the data. Instead of proxy object is returned.
 DatasetConstProxy Dataset::slice(const Slice slice1) const & {
->>>>>>> 9d3bd30f
   return DatasetConstProxy(*this).slice(slice1);
 }
 
 /// Return const slice of the dataset, sliced in two dimensions.
 ///
-<<<<<<< HEAD
-/// This does not make a copy of the data. Instead of proxy object is
-/// returned.
-DatasetConstProxy Dataset::slice(const Slice slice1, const Slice slice2) const {
-=======
 /// This does not make a copy of the data. Instead of proxy object is returned.
 DatasetConstProxy Dataset::slice(const Slice slice1,
                                  const Slice slice2) const & {
->>>>>>> 9d3bd30f
   return DatasetConstProxy(*this).slice(slice1, slice2);
 }
 
@@ -336,27 +323,15 @@
 
 /// Return slice of the dataset along given dimension with given extents.
 ///
-<<<<<<< HEAD
-/// This does not make a copy of the data. Instead of proxy object is
-/// returned.
-DatasetProxy Dataset::slice(const Slice slice1) {
-=======
 /// This does not make a copy of the data. Instead of proxy object is returned.
 DatasetProxy Dataset::slice(const Slice slice1) & {
->>>>>>> 9d3bd30f
   return DatasetProxy(*this).slice(slice1);
 }
 
 /// Return slice of the dataset, sliced in two dimensions.
 ///
-<<<<<<< HEAD
-/// This does not make a copy of the data. Instead of proxy object is
-/// returned.
-DatasetProxy Dataset::slice(const Slice slice1, const Slice slice2) {
-=======
 /// This does not make a copy of the data. Instead of proxy object is returned.
 DatasetProxy Dataset::slice(const Slice slice1, const Slice slice2) & {
->>>>>>> 9d3bd30f
   return DatasetProxy(*this).slice(slice1, slice2);
 }
 
