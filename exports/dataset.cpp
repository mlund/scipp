/// @file
/// SPDX-License-Identifier: GPL-3.0-or-later
/// @author Simon Heybrock
/// Copyright &copy; 2018 ISIS Rutherford Appleton Laboratory, NScD Oak Ridge
/// National Laboratory, and European Spallation Source ERIC.
#include <variant>

#include <pybind11/eigen.h>
#include <pybind11/numpy.h>
#include <pybind11/operators.h>
#include <pybind11/pybind11.h>
#include <pybind11/stl.h>
#include <pybind11/stl_bind.h>

#include "convert.h"
#include "dataset.h"
#include "events.h"
#include "except.h"
#include "tag_util.h"
#include "tags.h"
#include "unit.h"
#include "zip_view.h"

namespace py = pybind11;

template <typename Collection>
auto getItemBySingleIndex(Collection &self,
                          const std::tuple<Dim, gsl::index> &index) {
  gsl::index idx{std::get<gsl::index>(index)};
  auto &dim = std::get<Dim>(index);
  auto sz = self.dimensions()[dim];
  if (idx <= -sz || idx >= sz) // index is out of range
    throw std::runtime_error("Dimension size is " +
                             std::to_string(self.dimensions()[dim]) +
                             ", can't treat " + std::to_string(idx));
  if (idx < 0)
    idx = sz + idx;
  return self(std::get<Dim>(index), idx);
}

template <class T> struct mutable_span_methods {
  static void add(py::class_<gsl::span<T>> &span) {
    span.def("__setitem__", [](gsl::span<T> &self, const gsl::index i,
                               const T value) { self[i] = value; });
  }
};
template <class T> struct mutable_span_methods<const T> {
  static void add(py::class_<gsl::span<const T>> &) {}
};

template <class T> void declare_span(py::module &m, const std::string &suffix) {
  py::class_<gsl::span<T>> span(m, (std::string("span_") + suffix).c_str());
  span.def("__getitem__", &gsl::span<T>::operator[],
           py::return_value_policy::reference)
      .def("size", &gsl::span<T>::size)
      .def("__len__", &gsl::span<T>::size)
      .def("__iter__", [](const gsl::span<T> &self) {
        return py::make_iterator(self.begin(), self.end());
      });
  mutable_span_methods<T>::add(span);
}

template <class... Keys>
void declare_VariableZipProxy(py::module &m, const std::string &suffix,
                              const Keys &... keys) {
  using Proxy = decltype(zip(std::declval<Dataset &>(), keys...));
  py::class_<Proxy> proxy(m,
                          (std::string("VariableZipProxy_") + suffix).c_str());
  proxy.def("__len__", &Proxy::size)
      .def("__getitem__", &Proxy::operator[])
      .def("__iter__",
           [](const Proxy &self) {
             return py::make_iterator(self.begin(), self.end());
           },
           // WARNING The py::keep_alive is really important. It prevents
           // deletion of the VariableZipProxy when its iterators are still in
           // use. This is necessary due to the underlying implementation, which
           // used ranges::view::zip based on temporary gsl::range.
           py::keep_alive<0, 1>());
}

template <class... Fields>
void declare_ItemZipProxy(py::module &m, const std::string &suffix) {
  using Proxy = ItemZipProxy<Fields...>;
  py::class_<Proxy> proxy(m, (std::string("ItemZipProxy_") + suffix).c_str());
  proxy.def("__len__", &Proxy::size)
      .def("__iter__",
           [](const Proxy &self) {
             return py::make_iterator(self.begin(), self.end());
           })
      .def("append",
           [](const Proxy &self,
              const std::tuple<typename Fields::value_type...> &item) {
             self.push_back(item);
           });
}

template <class... Fields>
void declare_ranges_pair(py::module &m, const std::string &suffix) {
  using Proxy = ranges::v3::common_pair<Fields &...>;
  py::class_<Proxy> proxy(
      m, (std::string("ranges_v3_common_pair_") + suffix).c_str());
  proxy.def("first", [](const Proxy &self) { return std::get<0>(self); })
      .def("second", [](const Proxy &self) { return std::get<1>(self); });
}

template <class T> std::string print(const T &item) {
  using dataset::to_string;
  using std::to_string;
  if constexpr (std::is_same_v<T, std::string>)
    return {'"' + item + "\", "};
  else if constexpr (std::is_same_v<T, Eigen::Vector3d>)
    return {"(Eigen::Vector3d), "};
  else if constexpr (std::is_same_v<T,
                                    boost::container::small_vector<double, 8>>)
    return {"(vector), "};
  else
    return to_string(item) + ", ";
}

template <class T>
void declare_VariableView(py::module &m, const std::string &suffix) {
  py::class_<VariableView<T>> view(
      m, (std::string("VariableView_") + suffix).c_str());
  view.def("__repr__",
           [](const VariableView<T> &self) {
             const gsl::index size = self.size();
             if (size == 0)
               return std::string("[]");
             std::string s = "[";
             for (gsl::index i = 0; i < self.size(); ++i) {
               if (i == 4 && size > 8) {
                 s += "..., ";
                 i = size - 4;
               }
               s += print(self[i]);
             }
             s.resize(s.size() - 2);
             s += "]";
             return s;
           })
      .def("__getitem__", &VariableView<T>::operator[],
           py::return_value_policy::reference)
      .def("__setitem__", [](VariableView<T> &self, const gsl::index i,
                             const T value) { self[i] = value; })
      .def("__len__", &VariableView<T>::size)
      .def("__iter__", [](const VariableView<T> &self) {
        return py::make_iterator(self.begin(), self.end());
      });
}

/// Helper to pass "default" dtype.
struct Empty {
  char dummy;
};

DType convertDType(const py::dtype type) {
  if (type.is(py::dtype::of<double>()))
    return dtype<double>;
  if (type.is(py::dtype::of<float>()))
    return dtype<float>;
  // See https://github.com/pybind/pybind11/pull/1329, int64_t not matching
  // numpy.int64 correctly.
  if (type.is(py::dtype::of<std::int64_t>()) ||
      (type.kind() == 'i' && type.itemsize() == 8))
    return dtype<int64_t>;
  if (type.is(py::dtype::of<int32_t>()))
    return dtype<int32_t>;
  if (type.is(py::dtype::of<bool>()))
    return dtype<bool>;
  throw std::runtime_error("unsupported dtype");
}

namespace detail {
template <class T> struct MakeVariable {
  static Variable apply(const Tag tag, const std::vector<Dim> &labels,
                        py::array data) {
    // Pybind11 converts py::array to py::array_t for us, with all sorts of
    // automatic conversions such as integer to double, if required.
    py::array_t<T> dataT(data);
    const py::buffer_info info = dataT.request();
    Dimensions dims(labels, info.shape);
    auto *ptr = (T *)info.ptr;
    return ::makeVariable<T, ssize_t>(tag, dims, info.strides, ptr);
  }
};

template <class T> struct MakeVariableDefaultInit {
  static Variable apply(const Tag tag, const std::vector<Dim> &labels,
                        const py::tuple &shape) {
    Dimensions dims(labels, shape.cast<std::vector<gsl::index>>());
    return ::makeVariable<T>(tag, dims);
  }
};

Variable makeVariable(const Tag tag, const std::vector<Dim> &labels,
                      py::array &data,
                      py::dtype dtype = py::dtype::of<Empty>()) {
  const py::buffer_info info = data.request();
  // Use custom dtype, otherwise dtype of data.
  const auto dtypeTag = dtype.is(py::dtype::of<Empty>())
                            ? convertDType(data.dtype())
                            : convertDType(dtype);
  return CallDType<double, float, int64_t, int32_t, char,
                   bool>::apply<detail::MakeVariable>(dtypeTag, tag, labels,
                                                      data);
}

Variable makeVariableDefaultInit(const Tag tag, const std::vector<Dim> &labels,
                                 const py::tuple &shape,
                                 py::dtype dtype = py::dtype::of<Empty>()) {
  // TODO Numpy does not support strings, how can we specify std::string as a
  // dtype? The same goes for other, more complex item types we need for
  // variables. Do we need an overload with a dtype arg that does not use
  // py::dtype?
  const auto dtypeTag = dtype.is(py::dtype::of<Empty>()) ? defaultDType(tag)
                                                         : convertDType(dtype);
  return CallDType<double, float, int64_t, int32_t, char, bool, Dataset,
                   typename Data::EventTofs_t::type, Eigen::Vector3d>::
      apply<detail::MakeVariableDefaultInit>(dtypeTag, tag, labels, shape);
}

namespace Key {
using Tag = Tag;
using TagName = std::pair<Tag, const std::string &>;
auto get(const Key::Tag &key) {
  static const std::string empty;
  return std::tuple(key, empty);
}
auto get(const Key::TagName &key) { return key; }
} // namespace Key

template <class K>
void insertDefaultInit(
    Dataset &self, const K &key,
    const std::tuple<const std::vector<Dim> &, py::tuple> &data) {
  const auto & [ tag, name ] = Key::get(key);
  const auto & [ labels, array ] = data;
  auto var = makeVariableDefaultInit(tag, labels, array);
  if (!name.empty())
    var.setName(name);
  self.insert(std::move(var));
}

template <class K>
void insert_ndarray(
    Dataset &self, const K &key,
    const std::tuple<const std::vector<Dim> &, py::array &> &data) {
  const auto & [ tag, name ] = Key::get(key);
  const auto & [ labels, array ] = data;
  const auto dtypeTag = convertDType(array.dtype());
  auto var = CallDType<double, float, int64_t, int32_t, char,
                       bool>::apply<detail::MakeVariable>(dtypeTag, tag, labels,
                                                          array);
  if (!name.empty())
    var.setName(name);
  self.insert(std::move(var));
}

// Note the concretely typed py::array_t. If we use py::array it will not match
// plain Python arrays.
template <class T, class K>
void insert_conv(
    Dataset &self, const K &key,
    const std::tuple<const std::vector<Dim> &, py::array_t<T> &> &data) {
  const auto & [ tag, name ] = Key::get(key);
  const auto & [ labels, array ] = data;
  // TODO This is converting back and forth between py::array and py::array_t,
  // can we do this in a better way?
  auto var = detail::MakeVariable<T>::apply(tag, labels, array);
  if (!name.empty())
    var.setName(name);
  self.insert(std::move(var));
}

template <class T, class K>
void insert_0D(Dataset &self, const K &key,
               const std::tuple<const std::vector<Dim> &, T &> &data) {
  const auto & [ tag, name ] = Key::get(key);
  const auto & [ labels, value ] = data;
  if (!labels.empty())
    throw std::runtime_error(
        "Got 0-D data, but nonzero number of dimension labels.");
  auto var = ::makeVariable<T>(tag, {}, {value});
  if (!name.empty())
    var.setName(name);
  self.insert(std::move(var));
}

template <class T, class K>
void insert_1D(
    Dataset &self, const K &key,
    const std::tuple<const std::vector<Dim> &, std::vector<T> &> &data) {
  const auto & [ tag, name ] = Key::get(key);
  const auto & [ labels, array ] = data;
  Dimensions dims{labels, {static_cast<gsl::index>(array.size())}};
  auto var = ::makeVariable<T>(tag, dims, array);
  if (!name.empty())
    var.setName(name);
  self.insert(std::move(var));
}

template <class Var, class K>
void insert(Dataset &self, const K &key, const Var &var) {
  const auto & [ tag, name ] = Key::get(key);
  if (self.contains(tag, name))
    if (self(tag, name) == var)
      return;
  Variable copy(var);
  copy.setTag(tag);
  if (!name.empty())
    copy.setName(name);
  self.insert(std::move(copy));
}

// Add size factor.
template <class T>
std::vector<gsl::index> numpy_strides(const std::vector<gsl::index> &s) {
  std::vector<gsl::index> strides(s.size());
  gsl::index elemSize = sizeof(T);
  for (size_t i = 0; i < strides.size(); ++i) {
    strides[i] = elemSize * s[i];
  }
  return strides;
}

template <class T> struct SetData {
  static void apply(const VariableSlice &slice, const py::array &data) {
    // Pybind11 converts py::array to py::array_t for us, with all sorts of
    // automatic conversions such as integer to double, if required.
    py::array_t<T> dataT(data);

    const auto &dims = slice.dimensions();
    const py::buffer_info info = dataT.request();
    const auto &shape = dims.shape();
    if (!std::equal(info.shape.begin(), info.shape.end(), shape.begin(),
                    shape.end()))
      throw std::runtime_error(
          "Shape mismatch when setting data from numpy array.");

    auto buf = slice.span<T>();
    auto *ptr = (T *)info.ptr;
    std::copy(ptr, ptr + slice.size(), buf.begin());
  }
};

template <class T, class K>
void setData(T &self, const K &key, const py::array &data) {
  const auto & [ tag, name ] = Key::get(key);
  const auto slice = self(tag, name);
  CallDType<double, float, int64_t, int32_t, char,
            bool>::apply<detail::SetData>(slice.dtype(), slice, data);
}

template <class T>
auto pySlice(T &source, const std::tuple<Dim, const py::slice> &index)
    -> decltype(source(Dim::Invalid, 0)) {
  const auto & [ dim, indices ] = index;
  size_t start, stop, step, slicelength;
  const auto size = source.dimensions()[dim];
  if (!indices.compute(size, &start, &stop, &step, &slicelength))
    throw py::error_already_set();
  if (step != 1)
    throw std::runtime_error("Step must be 1");
  return source(dim, start, stop);
}

void setVariableSlice(VariableSlice &self,
                      const std::tuple<Dim, gsl::index> &index,
                      const py::array &data) {
  auto slice = self(std::get<Dim>(index), std::get<gsl::index>(index));
  CallDType<double, float, int64_t, int32_t, char,
            bool>::apply<detail::SetData>(slice.dtype(), slice, data);
}

void setVariableSliceRange(VariableSlice &self,
                           const std::tuple<Dim, const py::slice> &index,
                           const py::array &data) {
  auto slice = pySlice(self, index);
  CallDType<double, float, int64_t, int32_t, char,
            bool>::apply<detail::SetData>(slice.dtype(), slice, data);
}
} // namespace detail

template <class T> struct MakePyBufferInfoT {
  static py::buffer_info apply(VariableSlice &view) {
    return py::buffer_info(
        view.template span<T>().data(), /* Pointer to buffer */
        sizeof(T),                      /* Size of one scalar */
        py::format_descriptor<
            std::conditional_t<std::is_same_v<T, bool>, bool, T>>::
            format(),              /* Python struct-style format descriptor */
        view.dimensions().count(), /* Number of dimensions */
        view.dimensions().shape(), /* Buffer dimensions */
        detail::numpy_strides<T>(
            view.strides()) /* Strides (in bytes) for each index */
    );
  }
};

py::buffer_info make_py_buffer_info(VariableSlice &view) {
  return CallDType<double, float, int64_t, int32_t, char,
                   bool>::apply<MakePyBufferInfoT>(view.dtype(), view);
}

template <class T, class Var> auto as_py_array_t(py::object &obj, Var &view) {
  // TODO Should `Variable` also have a `strides` method?
  const auto strides = VariableSlice(view).strides();
  using py_T = std::conditional_t<std::is_same_v<T, bool>, bool, T>;
  return py::array_t<py_T>{view.dimensions().shape(),
                           detail::numpy_strides<T>(strides),
                           (py_T *)view.template span<T>().data(), obj};
}

template <class Var, class... Ts>
std::variant<py::array_t<Ts>...> as_py_array_t_variant(py::object &obj) {
  auto &view = obj.cast<Var &>();
  switch (view.dtype()) {
  case dtype<double>:
    return {as_py_array_t<double>(obj, view)};
  case dtype<float>:
    return {as_py_array_t<float>(obj, view)};
  case dtype<int64_t>:
    return {as_py_array_t<int64_t>(obj, view)};
  case dtype<int32_t>:
    return {as_py_array_t<int32_t>(obj, view)};
  case dtype<char>:
    return {as_py_array_t<char>(obj, view)};
  case dtype<bool>:
    return {as_py_array_t<bool>(obj, view)};
  default:
    throw std::runtime_error("not implemented for this type.");
  }
}

template <class... Ts> struct as_VariableViewImpl {
  template <class Var>
  static std::variant<std::conditional_t<
      std::is_same_v<Var, Variable>, gsl::span<underlying_type_t<Ts>>,
      VariableView<underlying_type_t<Ts>>>...>
  get(Var &view) {
    switch (view.dtype()) {
    case dtype<double>:
      return {view.template span<double>()};
    case dtype<float>:
      return {view.template span<float>()};
    case dtype<int64_t>:
      return {view.template span<int64_t>()};
    case dtype<int32_t>:
      return {view.template span<int32_t>()};
    case dtype<char>:
      return {view.template span<char>()};
    case dtype<bool>:
      return {view.template span<bool>()};
    case dtype<std::string>:
      return {view.template span<std::string>()};
    case dtype<boost::container::small_vector<double, 8>>:
      return {view.template span<boost::container::small_vector<double, 8>>()};
    case dtype<Dataset>:
      return {view.template span<Dataset>()};
    case dtype<Eigen::Vector3d>:
      return {view.template span<Eigen::Vector3d>()};
    default:
      throw std::runtime_error("not implemented for this type.");
    }
  }

  // Return a scalar value from a variable, implicitly requiring that the
  // variable is 0-dimensional and thus has only a single item.
  template <class Var> static py::object scalar(Var &view) {
    dataset::expect::equals(Dimensions(), view.dimensions());
    return std::visit(
        [](const auto &data) {
          return py::cast(data[0], py::return_value_policy::reference);
        },
        get(view));
  }
  // Set a scalar value in a variable, implicitly requiring that the
  // variable is 0-dimensional and thus has only a single item.
  template <class Var> static void set_scalar(Var &view, const py::object &o) {
    dataset::expect::equals(Dimensions(), view.dimensions());
    std::visit(
        [&o](const auto &data) {
          data[0] = o.cast<typename std::decay_t<decltype(data)>::value_type>();
        },
        get(view));
  }
};

using as_VariableView =
    as_VariableViewImpl<double, float, int64_t, int32_t, char, bool,
                        std::string, boost::container::small_vector<double, 8>,
                        Dataset, Eigen::Vector3d>;

class SubsetHelper {
public:
  template <class D> SubsetHelper(D &d) : m_data(d) {}
  auto subset(const std::string &name) const { return m_data.subset(name); }
  auto subset(const Tag tag, const std::string &name) const {
    return m_data.subset(tag, name);
  }
  template <class D> void insert(const std::string &name, D &subset) {
    m_data.insert(name, subset);
  }

private:
  DatasetSlice m_data;
};

using small_vector = boost::container::small_vector<double, 8>;
PYBIND11_MAKE_OPAQUE(small_vector);

PYBIND11_MODULE(dataset, m) {
  py::bind_vector<boost::container::small_vector<double, 8>>(
      m, "SmallVectorDouble8");

  py::enum_<Dim>(m, "Dim")
      .value("Component", Dim::Component)
      .value("DeltaE", Dim::DeltaE)
      .value("Detector", Dim::Detector)
      .value("DetectorScan", Dim::DetectorScan)
      .value("Energy", Dim::Energy)
      .value("Event", Dim::Event)
      .value("Invalid", Dim::Invalid)
      .value("Monitor", Dim::Monitor)
      .value("Polarization", Dim::Polarization)
      .value("Position", Dim::Position)
      .value("Q", Dim::Q)
      .value("Row", Dim::Row)
      .value("Run", Dim::Run)
      .value("Spectrum", Dim::Spectrum)
      .value("Temperature", Dim::Temperature)
      .value("Time", Dim::Time)
      .value("Tof", Dim::Tof)
      .value("Qx", Dim::Qx)
      .value("Qy", Dim::Qy)
      .value("Qz", Dim::Qz)
      .value("X", Dim::X)
      .value("Y", Dim::Y)
      .value("Z", Dim::Z);

  py::class_<Tag>(m, "Tag")
      .def(py::self == py::self)
      .def("__repr__",
           [](const Tag &self) { return dataset::to_string(self, "."); });

  // Runtime tags are sufficient in Python, not exporting Tag child classes.
  auto coord_tags = m.def_submodule("Coord");
  coord_tags.attr("Monitor") = Tag(Coord::Monitor);
  coord_tags.attr("DetectorInfo") = Tag(Coord::DetectorInfo);
  coord_tags.attr("ComponentInfo") = Tag(Coord::ComponentInfo);
  coord_tags.attr("Qx") = Tag(Coord::Qx);
  coord_tags.attr("Qy") = Tag(Coord::Qy);
  coord_tags.attr("Qz") = Tag(Coord::Qz);
  coord_tags.attr("X") = Tag(Coord::X);
  coord_tags.attr("Y") = Tag(Coord::Y);
  coord_tags.attr("Z") = Tag(Coord::Z);
  coord_tags.attr("Tof") = Tag(Coord::Tof);
  coord_tags.attr("Energy") = Tag(Coord::Energy);
  coord_tags.attr("DeltaE") = Tag(Coord::DeltaE);
  coord_tags.attr("Ei") = Tag(Coord::Ei);
  coord_tags.attr("Ef") = Tag(Coord::Ef);
  coord_tags.attr("DetectorId") = Tag(Coord::DetectorId);
  coord_tags.attr("SpectrumNumber") = Tag(Coord::SpectrumNumber);
  coord_tags.attr("DetectorGrouping") = Tag(Coord::DetectorGrouping);
  coord_tags.attr("Row") = Tag(Coord::Row);
  coord_tags.attr("Run") = Tag(Coord::Run);
  coord_tags.attr("Polarization") = Tag(Coord::Polarization);
  coord_tags.attr("Temperature") = Tag(Coord::Temperature);
  coord_tags.attr("FuzzyTemperature") = Tag(Coord::FuzzyTemperature);
  coord_tags.attr("Time") = Tag(Coord::Time);
  coord_tags.attr("TimeInterval") = Tag(Coord::TimeInterval);
  coord_tags.attr("Mask") = Tag(Coord::Mask);
  coord_tags.attr("Position") = Tag(Coord::Position);

  auto data_tags = m.def_submodule("Data");
  data_tags.attr("Tof") = Tag(Data::Tof);
  data_tags.attr("PulseTime") = Tag(Data::PulseTime);
  data_tags.attr("Value") = Tag(Data::Value);
  data_tags.attr("Variance") = Tag(Data::Variance);
  data_tags.attr("StdDev") = Tag(Data::StdDev);
  data_tags.attr("Events") = Tag(Data::Events);
  data_tags.attr("EventTofs") = Tag(Data::EventTofs);
  data_tags.attr("EventPulseTimes") = Tag(Data::EventPulseTimes);

  auto attr_tags = m.def_submodule("Attr");
  attr_tags.attr("ExperimentLog") = Tag(Attr::ExperimentLog);
  attr_tags.attr("Monitor") = Tag(Attr::Monitor);

  declare_span<double>(m, "double");
  declare_span<float>(m, "float");
  declare_span<Bool>(m, "bool");
  declare_span<const double>(m, "double_const");
  declare_span<const long>(m, "long_const");
  declare_span<long>(m, "long");
  declare_span<const std::string>(m, "string_const");
  declare_span<std::string>(m, "string");
  declare_span<const Dim>(m, "Dim_const");
  declare_span<Dataset>(m, "Dataset");
  declare_span<Eigen::Vector3d>(m, "Eigen_Vector3d");

  declare_VariableView<double>(m, "double");
  declare_VariableView<float>(m, "float");
  declare_VariableView<int64_t>(m, "int64");
  declare_VariableView<int32_t>(m, "int32");
  declare_VariableView<std::string>(m, "string");
  declare_VariableView<char>(m, "char");
  declare_VariableView<Bool>(m, "bool");
  declare_VariableView<boost::container::small_vector<double, 8>>(
      m, "SmallVectorDouble8");
  declare_VariableView<Dataset>(m, "Dataset");
  declare_VariableView<Eigen::Vector3d>(m, "Eigen_Vector3d");

  py::class_<Unit>(m, "Unit")
      .def(py::init())
      .def("__repr__", [](const Unit &u) -> std::string { return u.name(); })
      .def_property_readonly("name", &Unit::name)
      .def(py::self + py::self)
      .def(py::self - py::self)
      .def(py::self * py::self)
      .def(py::self / py::self)
      .def(py::self == py::self)
      .def(py::self != py::self);

  auto units = m.def_submodule("units");
  units.attr("dimensionless") = Unit(units::dimensionless);
  units.attr("m") = Unit(units::m);
  units.attr("counts") = Unit(units::counts);
  units.attr("s") = Unit(units::s);
  units.attr("kg") = Unit(units::kg);
  units.attr("K") = Unit(units::K);
  units.attr("angstrom") = Unit(units::angstrom);
  units.attr("meV") = Unit(units::meV);
  units.attr("us") = Unit(units::us);

  declare_VariableZipProxy(m, "", Access::Key(Data::EventTofs),
                           Access::Key(Data::EventPulseTimes));
  declare_ItemZipProxy<small_vector, small_vector>(m, "");
  declare_ranges_pair<double, double>(m, "double_double");

  py::class_<Dimensions>(m, "Dimensions")
      .def(py::init<>())
      .def("__repr__",
           [](const Dimensions &self) {
             std::string out = "Dimensions = " + dataset::to_string(self, ".");
             return out;
           })
      .def("__len__", &Dimensions::count)
      .def("__contains__", [](const Dimensions &self,
                              const Dim dim) { return self.contains(dim); })
      .def("__getitem__",
           py::overload_cast<const Dim>(&Dimensions::operator[], py::const_))
      .def_property_readonly("labels", &Dimensions::labels)
      .def_property_readonly("shape", &Dimensions::shape)
      .def("add", &Dimensions::add)
      .def("size",
           py::overload_cast<const Dim>(&Dimensions::operator[], py::const_))
      .def(py::self == py::self)
      .def(py::self != py::self);

  PYBIND11_NUMPY_DTYPE(Empty, dummy);

  py::class_<Variable>(m, "Variable")
      .def(py::init(&detail::makeVariableDefaultInit), py::arg("tag"),
           py::arg("labels"), py::arg("shape"),
           py::arg("dtype") = py::dtype::of<Empty>())
      .def(py::init([](const double data, const Unit &unit) {
             Variable var(Data::Value, {}, {data});
             var.setUnit(unit);
             return var;
           }),
           py::arg("data"), py::arg("unit") = Unit(units::dimensionless))
      // TODO Need to add overload for std::vector<std::string>, etc., see
      // Dataset.__setitem__
      .def(py::init(&detail::makeVariable), py::arg("tag"), py::arg("labels"),
           py::arg("data"), py::arg("dtype") = py::dtype::of<Empty>())
      .def(py::init<const VariableSlice &>())
      .def("__getitem__", detail::pySlice<Variable>, py::keep_alive<0, 1>())
<<<<<<< HEAD
=======
      .def("__setitem__",
           [](Variable &self, const std::tuple<Dim, py::slice> &index,
              const VariableSlice &other) {
             detail::pySlice(self, index).assign(other);
           })
      .def("__setitem__",
           [](Variable &self, const std::tuple<Dim, gsl::index> &index,
              const VariableSlice &other) {
             const auto & [ dim, i ] = index;
             self(dim, i).assign(other);
           })
>>>>>>> 94a9f6f5
      .def("copy", [](const Variable &self) { return self; })
      .def("__copy__", [](Variable &self) { return Variable(self); })
      .def("__deepcopy__",
           [](Variable &self, py::dict) { return Variable(self); })
      .def_property_readonly("tag", &Variable::tag)
      .def_property("name", [](const Variable &self) { return self.name(); },
                    &Variable::setName)
      .def_property("unit", &Variable::unit, &Variable::setUnit)
      .def_property_readonly("is_coord", &Variable::isCoord)
      .def_property_readonly("is_data", &Variable::isData)
      .def_property_readonly("is_attr", &Variable::isAttr)
      .def_property_readonly(
          "dimensions", [](const Variable &self) { return self.dimensions(); })
      .def_property_readonly(
          "numpy", &as_py_array_t_variant<Variable, double, float, int64_t,
                                          int32_t, char, bool>)
      .def_property_readonly("data", &as_VariableView::get<Variable>)
      .def_property("scalar", &as_VariableView::scalar<Variable>,
                    &as_VariableView::set_scalar<Variable>,
                    "The only data point for a 0-dimensional "
                    "variable. Raises an exception if the variable is "
                    "not 0-dimensional.")
      .def(py::self == py::self, py::call_guard<py::gil_scoped_release>())
      .def(py::self + py::self, py::call_guard<py::gil_scoped_release>())
      .def(py::self + double(), py::call_guard<py::gil_scoped_release>())
      .def(py::self - py::self, py::call_guard<py::gil_scoped_release>())
      .def(py::self - double(), py::call_guard<py::gil_scoped_release>())
      .def(py::self * py::self, py::call_guard<py::gil_scoped_release>())
      .def(py::self * double(), py::call_guard<py::gil_scoped_release>())
      .def(py::self / py::self, py::call_guard<py::gil_scoped_release>())
      .def(py::self / double(), py::call_guard<py::gil_scoped_release>())
      .def(py::self += py::self, py::call_guard<py::gil_scoped_release>())
      .def(py::self += double(), py::call_guard<py::gil_scoped_release>())
      .def(py::self -= py::self, py::call_guard<py::gil_scoped_release>())
      .def(py::self -= double(), py::call_guard<py::gil_scoped_release>())
      .def(py::self *= py::self, py::call_guard<py::gil_scoped_release>())
      .def(py::self *= double(), py::call_guard<py::gil_scoped_release>())
      .def(py::self /= py::self, py::call_guard<py::gil_scoped_release>())
      .def(py::self /= double(), py::call_guard<py::gil_scoped_release>())
      .def(py::self == py::self, py::call_guard<py::gil_scoped_release>())
      .def(py::self != py::self, py::call_guard<py::gil_scoped_release>())
      .def("__eq__", [](Variable &a, VariableSlice &b) { return a == b; },
           py::is_operator())
      .def("__ne__", [](Variable &a, VariableSlice &b) { return a != b; },
           py::is_operator())
      .def("__add__", [](Variable &a, VariableSlice &b) { return a + b; },
           py::is_operator())
      .def("__sub__", [](Variable &a, VariableSlice &b) { return a - b; },
           py::is_operator())
      .def("__mul__", [](Variable &a, VariableSlice &b) { return a * b; },
           py::is_operator())
      .def("__truediv__", [](Variable &a, VariableSlice &b) { return a / b; },
           py::is_operator())
      .def("__iadd__", [](Variable &a, VariableSlice &b) { return a += b; },
           py::is_operator())
      .def("__isub__", [](Variable &a, VariableSlice &b) { return a -= b; },
           py::is_operator())
      .def("__imul__", [](Variable &a, VariableSlice &b) { return a *= b; },
           py::is_operator())
      .def("__itruediv__", [](Variable &a, VariableSlice &b) { return a /= b; },
           py::is_operator())
      .def("__radd__", [](Variable &a, double &b) { return a + b; },
           py::is_operator())
      .def("__rsub__", [](Variable &a, double &b) { return b - a; },
           py::is_operator())
      .def("__rmul__", [](Variable &a, double &b) { return a * b; },
           py::is_operator())
      .def("__len__", &Variable::size)
      .def("__repr__",
           [](const Variable &self) { return dataset::to_string(self, "."); });

  py::class_<VariableSlice> view(m, "VariableSlice", py::buffer_protocol());
  view.def_buffer(&make_py_buffer_info);
  view.def_property_readonly(
          "dimensions",
          [](const VariableSlice &self) { return self.dimensions(); },
          py::return_value_policy::copy)
      .def("__len__",
           [](const VariableSlice &self) {
             const auto &dims = self.dimensions();
             if (dims.count() == 0)
               throw std::runtime_error("len() of unsized object.");
             return dims.shape()[0];
           })
      .def_property_readonly("is_coord", &VariableSlice::isCoord)
      .def_property_readonly("is_data", &VariableSlice::isData)
      .def_property_readonly("is_attr", &VariableSlice::isAttr)
      .def_property_readonly("tag", &VariableSlice::tag)
      .def_property_readonly("name", &VariableSlice::name)
      .def_property("unit", &VariableSlice::unit, &VariableSlice::setUnit)
      .def("__getitem__",
           [](VariableSlice &self, const std::tuple<Dim, gsl::index> &index) {
             return getItemBySingleIndex(self, index);
           },
           py::keep_alive<0, 1>())
      .def("__getitem__", &detail::pySlice<VariableSlice>,
           py::keep_alive<0, 1>())
      .def("__getitem__",
           [](VariableSlice &self, const std::map<Dim, const gsl::index> d) {
             auto slice(self);
             for (auto item : d)
               slice = slice(item.first, item.second);
             return slice;
           },
           py::keep_alive<0, 1>())
<<<<<<< HEAD
=======
      .def("__setitem__",
           [](VariableSlice &self, const std::tuple<Dim, py::slice> &index,
              const VariableSlice &other) {
             detail::pySlice(self, index).assign(other);
           })
      .def("__setitem__",
           [](VariableSlice &self, const std::tuple<Dim, gsl::index> &index,
              const VariableSlice &other) {
             const auto & [ dim, i ] = index;
             self(dim, i).assign(other);
           })
>>>>>>> 94a9f6f5
      .def("__setitem__", &detail::setVariableSlice)
      .def("__setitem__", &detail::setVariableSliceRange)
      .def("copy", [](const VariableSlice &self) { return Variable(self); })
      .def("__copy__", [](VariableSlice &self) { return Variable(self); })
      .def("__deepcopy__",
           [](VariableSlice &self, py::dict) { return Variable(self); })
      .def_property_readonly(
          "numpy", &as_py_array_t_variant<VariableSlice, double, float, int64_t,
                                          int32_t, char, bool>)
      .def_property_readonly("data", &as_VariableView::get<VariableSlice>)
      .def_property("scalar", &as_VariableView::scalar<VariableSlice>,
                    &as_VariableView::set_scalar<VariableSlice>,
                    "The only data point for a 0-dimensional "
                    "variable. Raises an exception of the variable is "
                    "not 0-dimensional.")
      .def(py::self += py::self, py::call_guard<py::gil_scoped_release>())
      .def(py::self -= py::self, py::call_guard<py::gil_scoped_release>())
      .def(py::self *= py::self, py::call_guard<py::gil_scoped_release>())
      .def(py::self /= py::self, py::call_guard<py::gil_scoped_release>())
      .def(py::self + py::self, py::call_guard<py::gil_scoped_release>())
      .def(py::self - py::self, py::call_guard<py::gil_scoped_release>())
      .def(py::self * py::self, py::call_guard<py::gil_scoped_release>())
      .def(py::self / py::self, py::call_guard<py::gil_scoped_release>())
      .def(py::self == py::self, py::call_guard<py::gil_scoped_release>())
      .def(py::self != py::self, py::call_guard<py::gil_scoped_release>())
      .def(py::self += double(), py::call_guard<py::gil_scoped_release>())
      .def(py::self -= double(), py::call_guard<py::gil_scoped_release>())
      .def(py::self *= double(), py::call_guard<py::gil_scoped_release>())
      .def(py::self /= double(), py::call_guard<py::gil_scoped_release>())
      .def(py::self + double(), py::call_guard<py::gil_scoped_release>())
      .def(py::self - double(), py::call_guard<py::gil_scoped_release>())
      .def(py::self * double(), py::call_guard<py::gil_scoped_release>())
      .def(py::self / double(), py::call_guard<py::gil_scoped_release>())
      .def("__eq__", [](VariableSlice &a, Variable &b) { return a == b; },
           py::is_operator())
      .def("__ne__", [](VariableSlice &a, Variable &b) { return a != b; },
           py::is_operator())
      .def("__add__", [](VariableSlice &a, Variable &b) { return a + b; },
           py::is_operator())
      .def("__sub__", [](VariableSlice &a, Variable &b) { return a - b; },
           py::is_operator())
      .def("__mul__", [](VariableSlice &a, Variable &b) { return a * b; },
           py::is_operator())
      .def("__truediv__", [](VariableSlice &a, Variable &b) { return a / b; },
           py::is_operator())
      .def("__iadd__", [](VariableSlice &a, Variable &b) { return a += b; },
           py::is_operator())
      .def("__isub__", [](VariableSlice &a, Variable &b) { return a -= b; },
           py::is_operator())
      .def("__imul__", [](VariableSlice &a, Variable &b) { return a *= b; },
           py::is_operator())
      .def("__itruediv__", [](VariableSlice &a, Variable &b) { return a /= b; },
           py::is_operator())
      .def("__radd__", [](VariableSlice &a, double &b) { return a + b; },
           py::is_operator())
      .def("__rsub__", [](VariableSlice &a, double &b) { return b - a; },
           py::is_operator())
      .def("__rmul__", [](VariableSlice &a, double &b) { return a * b; },
           py::is_operator())
      .def("__repr__", [](const VariableSlice &self) {
        return dataset::to_string(self, ".");
      });

  // Implicit conversion VariableSlice -> Variable. Reduces need for excessive
  // operator overload definitions
  py::implicitly_convertible<VariableSlice, Variable>();

  py::class_<SubsetHelper>(m, "SubsetHelper")
      .def("__getitem__",
           [](SubsetHelper &self, const std::string &name) {
             return self.subset(name);
           },
           py::keep_alive<0, 1>())
      .def("__getitem__",
           [](SubsetHelper &self,
              const std::tuple<const Tag, const std::string &> &index) {
             const auto & [ tag, name ] = index;
             return self.subset(tag, name);
           },
           py::keep_alive<0, 1>())
      .def("__setitem__",
           [](SubsetHelper &self, const std::string &name,
              const DatasetSlice &data) { self.insert(name, data); })
      .def("__setitem__", [](SubsetHelper &self, const std::string &name,
                             const Dataset &data) { self.insert(name, data); });
  py::class_<DatasetSlice>(m, "DatasetSlice")
      .def(py::init<Dataset &>())
      .def_property_readonly(
          "dimensions",
          [](const DatasetSlice &self) { return self.dimensions(); })
      .def("__len__", &DatasetSlice::size)
      .def("__iter__",
           [](DatasetSlice &self) {
             return py::make_iterator(self.begin(), self.end());
           },
           py::keep_alive<0, 1>())
      .def("__contains__", &DatasetSlice::contains, py::arg("tag"),
           py::arg("name") = "")
      .def("__contains__",
           [](const DatasetSlice &self,
              const std::tuple<const Tag, const std::string> &key) {
             return self.contains(std::get<0>(key), std::get<1>(key));
           })
      .def("__getitem__",
           [](DatasetSlice &self, const std::tuple<Dim, gsl::index> &index) {
             return getItemBySingleIndex(self, index);
           },
           py::keep_alive<0, 1>())
      .def("__getitem__", &detail::pySlice<DatasetSlice>,
           py::keep_alive<0, 1>())
      .def("__getitem__",
           [](DatasetSlice &self, const Tag &tag) { return self(tag); },
           py::keep_alive<0, 1>())
      .def(
          "__getitem__",
          [](DatasetSlice &self, const std::pair<Tag, const std::string> &key) {
            return self(key.first, key.second);
          },
          py::keep_alive<0, 1>())
      .def("copy", [](const DatasetSlice &self) { return Dataset(self); })
      .def("__copy__", [](DatasetSlice &self) { return Dataset(self); })
      .def("__deepcopy__",
           [](DatasetSlice &self, py::dict) { return Dataset(self); })
      .def_property_readonly(
          "subset", [](DatasetSlice &self) { return SubsetHelper(self); })
      .def("__setitem__",
           [](DatasetSlice &self, const std::tuple<Dim, py::slice> &index,
              const DatasetSlice &other) {
             detail::pySlice(self, index).assign(other);
           })
      .def("__setitem__",
           [](DatasetSlice &self, const std::tuple<Dim, gsl::index> &index,
              const DatasetSlice &other) {
             const auto & [ dim, i ] = index;
             self(dim, i).assign(other);
           })
      .def("__setitem__", detail::setData<DatasetSlice, detail::Key::Tag>)
      .def("__setitem__", detail::setData<DatasetSlice, detail::Key::TagName>)
      .def(py::self + py::self, py::call_guard<py::gil_scoped_release>())
      .def(py::self - py::self, py::call_guard<py::gil_scoped_release>())
      .def(py::self * py::self, py::call_guard<py::gil_scoped_release>())
      .def(py::self / py::self, py::call_guard<py::gil_scoped_release>())
      .def(py::self += py::self, py::call_guard<py::gil_scoped_release>())
      .def(py::self -= py::self, py::call_guard<py::gil_scoped_release>())
      .def(py::self *= py::self, py::call_guard<py::gil_scoped_release>())
      .def(py::self /= py::self, py::call_guard<py::gil_scoped_release>())
      .def(py::self == py::self, py::call_guard<py::gil_scoped_release>())
      .def(py::self != py::self, py::call_guard<py::gil_scoped_release>())
      .def(py::self + double(), py::call_guard<py::gil_scoped_release>())
      .def(py::self - double(), py::call_guard<py::gil_scoped_release>())
      .def(py::self * double(), py::call_guard<py::gil_scoped_release>())
      .def(py::self / double(), py::call_guard<py::gil_scoped_release>())
      .def(py::self += double(), py::call_guard<py::gil_scoped_release>())
      .def(py::self -= double(), py::call_guard<py::gil_scoped_release>())
      .def(py::self *= double(), py::call_guard<py::gil_scoped_release>())
      .def(py::self /= double(), py::call_guard<py::gil_scoped_release>())
      .def("__eq__",
           [](const DatasetSlice &self, const Dataset &other) {
             return self == other;
           },
           py::call_guard<py::gil_scoped_release>())
      .def("__ne__",
           [](const DatasetSlice &self, const Dataset &other) {
             return self != other;
           },
           py::call_guard<py::gil_scoped_release>())
      .def("__add__",
           [](const DatasetSlice &self, const Dataset &other) {
             return self + other;
           },
           py::call_guard<py::gil_scoped_release>())
      .def("__sub__",
           [](const DatasetSlice &self, const Dataset &other) {
             return self - other;
           },
           py::call_guard<py::gil_scoped_release>())
      .def("__mul__",
           [](const DatasetSlice &self, const Dataset &other) {
             return self * other;
           },
           py::call_guard<py::gil_scoped_release>())
      .def("__div__",
           [](const DatasetSlice &self, const Dataset &other) {
             return self / other;
           },
           py::call_guard<py::gil_scoped_release>())
      .def("__iadd__",
           [](const DatasetSlice &self, const Dataset &other) {
             return self += other;
           },
           py::call_guard<py::gil_scoped_release>())
      .def("__isub__",
           [](const DatasetSlice &self, const Dataset &other) {
             return self -= other;
           },
           py::call_guard<py::gil_scoped_release>())
      .def("__imul__",
           [](const DatasetSlice &self, const Dataset &other) {
             return self *= other;
           },
           py::call_guard<py::gil_scoped_release>())
      .def("__itruediv__",
           [](const DatasetSlice &self, const Dataset &other) {
             return self /= other;
           },
           py::call_guard<py::gil_scoped_release>())
      .def("__radd__",
           [](const DatasetSlice &self, double &other) { return self + other; },
           py::is_operator())
      .def("__rsub__",
           [](const DatasetSlice &self, double &other) { return other - self; },
           py::is_operator())
      .def("__rmul__",
           [](const DatasetSlice &self, double &other) { return self * other; },
           py::is_operator())
      .def("__repr__", [](const DatasetSlice &self) {
        return dataset::to_string(self, ".");
      });

  py::class_<Dataset>(m, "Dataset")
      .def(py::init<>())
      .def(py::init<const DatasetSlice &>())
      .def_property_readonly(
          "dimensions", [](const Dataset &self) { return self.dimensions(); })
      .def("__len__", &Dataset::size)
      .def("__repr__",
           [](const Dataset &self) { return dataset::to_string(self, "."); })
      .def("__iter__",
           [](Dataset &self) {
             return py::make_iterator(self.begin(), self.end());
           })
      .def("__contains__", &Dataset::contains, py::arg("tag"),
           py::arg("name") = "")
      .def("__contains__",
           [](const Dataset &self,
              const std::tuple<const Tag, const std::string> &key) {
             return self.contains(std::get<0>(key), std::get<1>(key));
           })
      .def("__delitem__",
           py::overload_cast<const Tag, const std::string &>(&Dataset::erase),
           py::arg("tag"), py::arg("name") = "")
      .def("__delitem__",
           [](Dataset &self,
              const std::tuple<const Tag, const std::string &> &key) {
             self.erase(std::get<0>(key), std::get<1>(key));
           })
      // TODO: This __getitem__ is here only to prevent unhandled
      // errors when trying to get a dataset slice by supplying only a
      // Dimension, e.g. dataset[Dim.X]. By default, an implicit
      // conversion between Dim and gsl::index is attempted and the
      // __getitem__ then crashes when self[index] is performed below.
      // This fix covers only one case and we need to find a better way
      // of protecting all unsopprted cases. This should ideally fail
      // with a TypeError, in the same way as if only a string is
      // supplied, e.g. dataset["a"].
      .def("__getitem__",
           [](Dataset &, const Dim &) {
             throw std::runtime_error("Syntax error: cannot get slice with "
                                      "just a Dim, please use dataset[Dim.X, "
                                      ":]");
           })
      .def("__getitem__",
           [](Dataset &self, const gsl::index index) { return self[index]; },
           py::keep_alive<0, 1>())
      .def("__getitem__",
           [](Dataset &self, const std::tuple<Dim, gsl::index> &index) {
             return getItemBySingleIndex(self, index);
           },
           py::keep_alive<0, 1>())
      .def("__getitem__", &detail::pySlice<Dataset>, py::keep_alive<0, 1>())
      .def("__getitem__",
           [](Dataset &self, const Tag &tag) { return self(tag); })
      .def("__getitem__",
           [](Dataset &self, const std::pair<Tag, const std::string> &key) {
             return self(key.first, key.second);
           },
           py::keep_alive<0, 1>())
      .def("copy", [](const Dataset &self) { return self; })
      .def("__copy__", [](Dataset &self) { return Dataset(self); })
      .def("__deepcopy__",
           [](Dataset &self, py::dict) { return Dataset(self); })
      .def_property_readonly("subset",
                             [](Dataset &self) { return SubsetHelper(self); })
      // Careful: The order of overloads is really important here,
      // otherwise DatasetSlice matches the overload below for
      // py::array_t. I have not understood all details of this yet
      // though. See also
      // https://pybind11.readthedocs.io/en/stable/advanced/functions.html#overload-resolution-order.
      .def("__setitem__",
           [](Dataset &self, const std::tuple<Dim, py::slice> &index,
              const DatasetSlice &other) {
             detail::pySlice(self, index).assign(other);
           })
      .def("__setitem__",
           [](Dataset &self, const std::tuple<Dim, gsl::index> &index,
              const DatasetSlice &other) {
             const auto & [ dim, i ] = index;
             self(dim, i).assign(other);
           })

      // A) No dimensions argument, this will set data of existing
      // item.
      .def("__setitem__", detail::setData<Dataset, detail::Key::Tag>)
      .def("__setitem__", detail::setData<Dataset, detail::Key::TagName>)

      // B) Variants with dimensions, inserting new item.
      // 0. Insertion from Variable or Variable slice.
      .def("__setitem__", detail::insert<Variable, detail::Key::Tag>)
      .def("__setitem__", detail::insert<Variable, detail::Key::TagName>)
      .def("__setitem__", detail::insert<VariableSlice, detail::Key::Tag>)
      .def("__setitem__", detail::insert<VariableSlice, detail::Key::TagName>)
      // 1. Insertion with default init. TODO Should this be removed?
      .def("__setitem__", detail::insertDefaultInit<detail::Key::Tag>)
      .def("__setitem__", detail::insertDefaultInit<detail::Key::TagName>)
      // 2. Insertion from numpy.ndarray
      .def("__setitem__", detail::insert_ndarray<detail::Key::Tag>)
      .def("__setitem__", detail::insert_ndarray<detail::Key::TagName>)
      // 2. Handle integers before case 3. below, which would convert
      // to double.
      .def("__setitem__", detail::insert_0D<int64_t, detail::Key::Tag>)
      .def("__setitem__", detail::insert_0D<int64_t, detail::Key::TagName>)
      .def("__setitem__", detail::insert_0D<std::string, detail::Key::Tag>)
      .def("__setitem__", detail::insert_0D<std::string, detail::Key::TagName>)
      .def("__setitem__", detail::insert_0D<Dataset, detail::Key::Tag>)
      .def("__setitem__", detail::insert_0D<Dataset, detail::Key::TagName>)
      // 3. Handle integers before case 4. below, which would convert
      // to double.
      .def("__setitem__", detail::insert_1D<int64_t, detail::Key::Tag>)
      .def("__setitem__", detail::insert_1D<int64_t, detail::Key::TagName>)
      .def("__setitem__", detail::insert_1D<Eigen::Vector3d, detail::Key::Tag>)
      .def("__setitem__",
           detail::insert_1D<Eigen::Vector3d, detail::Key::TagName>)
      // 4. Insertion attempting forced conversion to array of double.
      // This
      //    is handled by automatic conversion by pybind11 when using
      //    py::array_t. Handles also scalar data. See also the
      //    py::array::forcecast argument, we need to minimize implicit
      //    (and potentially expensive conversion). If we wanted to
      //    avoid some conversion we need to provide explicit variants
      //    for specific types, same as or similar to insert_1D in
      //    case 5. below.
      .def("__setitem__", detail::insert_conv<double, detail::Key::Tag>)
      .def("__setitem__", detail::insert_conv<double, detail::Key::TagName>)
      // 5. Insertion of numpy-incompatible data. py::array_t does not
      // support
      //    non-POD types like std::string, so we need to handle them
      //    separately.
      .def("__setitem__", detail::insert_1D<std::string, detail::Key::Tag>)
      .def("__setitem__", detail::insert_1D<std::string, detail::Key::TagName>)
      .def("__setitem__", detail::insert_1D<Dataset, detail::Key::Tag>)
      .def("__setitem__", detail::insert_1D<Dataset, detail::Key::TagName>)

      // TODO Make sure we have all overloads covered to avoid implicit
      // conversion of DatasetSlice to Dataset.
      .def(py::self == py::self, py::call_guard<py::gil_scoped_release>())
      .def(py::self != py::self, py::call_guard<py::gil_scoped_release>())
      .def(py::self += py::self, py::call_guard<py::gil_scoped_release>())
      .def(py::self -= py::self, py::call_guard<py::gil_scoped_release>())
      .def(py::self *= py::self, py::call_guard<py::gil_scoped_release>())
      .def(py::self /= py::self, py::call_guard<py::gil_scoped_release>())
      .def(py::self + py::self, py::call_guard<py::gil_scoped_release>())
      .def(py::self - py::self, py::call_guard<py::gil_scoped_release>())
      .def(py::self * py::self, py::call_guard<py::gil_scoped_release>())
      .def(py::self / py::self, py::call_guard<py::gil_scoped_release>())
      .def(py::self + double(), py::call_guard<py::gil_scoped_release>())
      .def(py::self - double(), py::call_guard<py::gil_scoped_release>())
      .def(py::self * double(), py::call_guard<py::gil_scoped_release>())
      .def(py::self / double(), py::call_guard<py::gil_scoped_release>())
      .def(py::self += double(), py::call_guard<py::gil_scoped_release>())
      .def(py::self -= double(), py::call_guard<py::gil_scoped_release>())
      .def(py::self *= double(), py::call_guard<py::gil_scoped_release>())
      .def(py::self /= double(), py::call_guard<py::gil_scoped_release>())
      .def("__eq__",
           [](const Dataset &self, const DatasetSlice &other) {
             return self == other;
           },
           py::call_guard<py::gil_scoped_release>())
      .def("__ne__",
           [](const Dataset &self, const DatasetSlice &other) {
             return self != other;
           },
           py::call_guard<py::gil_scoped_release>())
      .def("__iadd__",
           [](Dataset &self, const DatasetSlice &other) {
             return self += other;
           },
           py::call_guard<py::gil_scoped_release>())
      .def("__isub__",
           [](Dataset &self, const DatasetSlice &other) {
             return self -= other;
           },
           py::call_guard<py::gil_scoped_release>())
      .def("__imul__",
           [](Dataset &self, const DatasetSlice &other) {
             return self *= other;
           },
           py::call_guard<py::gil_scoped_release>())
      .def("__itruediv__",
           [](Dataset &self, const DatasetSlice &other) {
             return self /= other;
           },
           py::call_guard<py::gil_scoped_release>())
      .def("__add__",
           [](const Dataset &self, const DatasetSlice &other) {
             return self + other;
           },
           py::call_guard<py::gil_scoped_release>())
      .def("__sub__",
           [](const Dataset &self, const DatasetSlice &other) {
             return self - other;
           },
           py::call_guard<py::gil_scoped_release>())
      .def("__mul__",
           [](const Dataset &self, const DatasetSlice &other) {
             return self * other;
           },
           py::call_guard<py::gil_scoped_release>())
      .def("__div__",
           [](const Dataset &self, const DatasetSlice &other) {
             return self / other;
           },
           py::call_guard<py::gil_scoped_release>())
      .def("__radd__",
           [](const Dataset &self, double &other) { return self + other; },
           py::is_operator())
      .def("__rsub__",
           [](const Dataset &self, double &other) { return other - self; },
           py::is_operator())
      .def("__rmul__",
           [](const Dataset &self, double &other) { return self * other; },
           py::is_operator())
      .def("merge", &Dataset::merge)
      // TODO For now this is just for testing. We need to decide on an
      // API for specifying the keys.
      .def("zip", [](Dataset &self) {
        return zip(self, Access::Key(Data::EventTofs),
                   Access::Key(Data::EventPulseTimes));
      });

  // Implicit conversion DatasetSlice -> Dataset. Reduces need for
  // excessive operator overload definitions
  py::implicitly_convertible<DatasetSlice, Dataset>();

  //-----------------------dataset free
  // functions-------------------------------
  m.def("split",
        py::overload_cast<const Dataset &, const Dim,
                          const std::vector<gsl::index> &>(&split),
        py::call_guard<py::gil_scoped_release>());
  m.def("concatenate",
        py::overload_cast<const Dataset &, const Dataset &, const Dim>(
            &concatenate),
        py::call_guard<py::gil_scoped_release>());
  m.def("rebin", py::overload_cast<const Dataset &, const Variable &>(&rebin),
        py::call_guard<py::gil_scoped_release>());
  m.def("histogram",
        py::overload_cast<const Dataset &, const Variable &>(&histogram),
        py::call_guard<py::gil_scoped_release>());
  m.def(
      "sort",
      py::overload_cast<const Dataset &, const Tag, const std::string &>(&sort),
      py::arg("dataset"), py::arg("tag"), py::arg("name") = "",
      py::call_guard<py::gil_scoped_release>());
  m.def("filter", py::overload_cast<const Dataset &, const Variable &>(&filter),
        py::call_guard<py::gil_scoped_release>());
  m.def("sum", py::overload_cast<const Dataset &, const Dim>(&sum),
        py::call_guard<py::gil_scoped_release>());
  m.def("mean", py::overload_cast<const Dataset &, const Dim>(&mean),
        py::call_guard<py::gil_scoped_release>(), py::arg("dataset"),
        py::arg("dim"),
        "Returns a new dataset containing the mean of the data along the "
        "specified dimension. Any variances in the input dataset are "
        "transformed into the variance of the mean.");
  m.def("integrate", py::overload_cast<const Dataset &, const Dim>(&integrate),
        py::call_guard<py::gil_scoped_release>());
  m.def("convert",
        py::overload_cast<const Dataset &, const Dim, const Dim>(&convert),
        py::call_guard<py::gil_scoped_release>());
  m.def("convert",
        py::overload_cast<const Dataset &, const std::vector<Dim> &,
                          const Dataset &>(&convert),
        py::call_guard<py::gil_scoped_release>());

  //-----------------------variable free
  // functions------------------------------
  m.def("split",
        py::overload_cast<const Variable &, const Dim,
                          const std::vector<gsl::index> &>(&split),
        py::call_guard<py::gil_scoped_release>());
  m.def("concatenate",
        py::overload_cast<const Variable &, const Variable &, const Dim>(
            &concatenate),
        py::call_guard<py::gil_scoped_release>());
  m.def("rebin",
        py::overload_cast<const Variable &, const Variable &, const Variable &>(
            &rebin),
        py::call_guard<py::gil_scoped_release>());
  m.def("filter",
        py::overload_cast<const Variable &, const Variable &>(&filter),
        py::call_guard<py::gil_scoped_release>());
  m.def("sum", py::overload_cast<const Variable &, const Dim>(&sum),
        py::call_guard<py::gil_scoped_release>());
  m.def("mean", py::overload_cast<const Variable &, const Dim>(&mean),
        py::call_guard<py::gil_scoped_release>());
  m.def("norm", py::overload_cast<const Variable &>(&norm),
        py::call_guard<py::gil_scoped_release>());
  // find out why py::overload_cast is not working correctly here
  m.def("sqrt", [](const Variable &self) { return sqrt(self); },
        py::call_guard<py::gil_scoped_release>());

  //-----------------------dimensions free
  // functions----------------------------
  m.def("dimensionCoord", &dimensionCoord);
  m.def("coordDimension",
        [](const Tag t) { return coordDimension[t.value()]; });

  auto events = m.def_submodule("events");
  events.def("sort_by_tof", &events::sortByTof);
}<|MERGE_RESOLUTION|>--- conflicted
+++ resolved
@@ -676,8 +676,6 @@
            py::arg("data"), py::arg("dtype") = py::dtype::of<Empty>())
       .def(py::init<const VariableSlice &>())
       .def("__getitem__", detail::pySlice<Variable>, py::keep_alive<0, 1>())
-<<<<<<< HEAD
-=======
       .def("__setitem__",
            [](Variable &self, const std::tuple<Dim, py::slice> &index,
               const VariableSlice &other) {
@@ -689,7 +687,6 @@
              const auto & [ dim, i ] = index;
              self(dim, i).assign(other);
            })
->>>>>>> 94a9f6f5
       .def("copy", [](const Variable &self) { return self; })
       .def("__copy__", [](Variable &self) { return Variable(self); })
       .def("__deepcopy__",
@@ -795,8 +792,6 @@
              return slice;
            },
            py::keep_alive<0, 1>())
-<<<<<<< HEAD
-=======
       .def("__setitem__",
            [](VariableSlice &self, const std::tuple<Dim, py::slice> &index,
               const VariableSlice &other) {
@@ -808,7 +803,6 @@
              const auto & [ dim, i ] = index;
              self(dim, i).assign(other);
            })
->>>>>>> 94a9f6f5
       .def("__setitem__", &detail::setVariableSlice)
       .def("__setitem__", &detail::setVariableSliceRange)
       .def("copy", [](const VariableSlice &self) { return Variable(self); })
