--- conflicted
+++ resolved
@@ -741,15 +741,11 @@
         return dataset::to_string(self, ".");
       });
 
-<<<<<<< HEAD
-  py::class_<DatasetSlice>(m, "DatasetSlice")
-=======
   // Implicit conversion VariableSlice -> Variable. Reduces need for excessive
   // operator overload definitions
   py::implicitly_convertible<VariableSlice, Variable>();
 
-  py::class_<DatasetSlice>(m, "DatasetView")
->>>>>>> cb889137
+  py::class_<DatasetSlice>(m, "DatasetSlice")
       .def(py::init<Dataset &>())
       .def("__len__", &DatasetSlice::size)
       .def("__iter__",
