--- conflicted
+++ resolved
@@ -15,11 +15,8 @@
 parser.add_argument('--site-packages-dir', default=os.environ.get('SP_DIR', ''))
 parser.add_argument('--source_dir', default='.')
 parser.add_argument('--build_dir', default='build')
-<<<<<<< HEAD
+parser.add_argument('--caching', action='store_true', default=False)
 parser.add_argument('--build_type', default='release')
-=======
-parser.add_argument('--caching', action='store_true', default=False)
->>>>>>> 3d94c1c9
 
 
 def run_command(cmd, shell):
@@ -30,16 +27,13 @@
     return subprocess.check_call(cmd, stderr=subprocess.STDOUT, shell=shell)
 
 
-<<<<<<< HEAD
-def main(prefix='install', build_dir='build', source_dir='.', build_type="release"):
-=======
 def main(*,
          prefix='install',
          site_packages_dir,
          build_dir='build',
          source_dir='.',
-         caching=False):
->>>>>>> 3d94c1c9
+         caching=False,
+         build_type="release"):
     """
     Platform-independent function to run cmake, build, install and C++ tests.
     """
@@ -70,20 +64,16 @@
     use_space = ['-G', '-A']
 
     # Default cmake flags
-    ipo = os.getenv('CMAKE_INTERPROCEDURAL_OPTIMIZATION', 'OFF')
+    ipo = os.getenv('CMAKE_INTERPROCEDURAL_OPTIMIZATION', 'OFF') and not debug_build
     cmake_flags = {
         '-G': 'Ninja',
         '-DPython_EXECUTABLE': shutil.which("python"),
         '-DCMAKE_INSTALL_PREFIX': prefix,
         '-DSITE_PACKAGES_DIR': site_packages_dir,
         '-DWITH_CTEST': 'OFF',
-<<<<<<< HEAD
-        '-DCMAKE_INTERPROCEDURAL_OPTIMIZATION': 'OFF' if debug_build else "ON",
-        '-DCMAKE_BUILD_TYPE': 'Debug' if debug_build else "Release",
-=======
         '-DCMAKE_INTERPROCEDURAL_OPTIMIZATION': ipo,
         '-DFULL_BUILD': 1,
->>>>>>> 3d94c1c9
+        '-DCMAKE_BUILD_TYPE': 'Debug' if debug_build else "Release",
     }
 
     if debug_build:
@@ -104,22 +94,15 @@
         if caching and os.path.exists(os.path.join(scripts, 'clcache.exe')):
             cmake_flags.update({'-DCLCACHE_PATH': scripts})
         shell = True
-<<<<<<< HEAD
         if debug_build:
             build_config = 'Debug'
             # TBB not available for windows-debug
             cmake_flags['-DDISABLE_MULTI_THREADING'] = "ON"
         else:
             build_config = 'Release'
-
-        # cmake --build --parallel is detrimental to build performance on windows
-        # see https://github.com/scipp/scipp/issues/2078 for details
-=======
-        build_config = 'Release'
         # cmake --build --parallel is detrimental to build performance on
         # windows, see https://github.com/scipp/scipp/issues/2078 for
         # details
->>>>>>> 3d94c1c9
         build_flags = []
     else:
         # For other platforms we do want to add the parallel build flag.
@@ -168,13 +151,8 @@
 if __name__ == '__main__':
     args = parser.parse_args()
     main(prefix=args.prefix,
-<<<<<<< HEAD
-         build_dir=args.build_dir,
-         source_dir=args.source_dir,
-         build_type=args.build_type)
-=======
          site_packages_dir=args.site_packages_dir,
          build_dir=args.build_dir,
          source_dir=args.source_dir,
-         caching=args.caching)
->>>>>>> 3d94c1c9
+         caching=args.caching,
+         build_type=args.build_type)