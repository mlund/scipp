import unittest

from dataset import *
import numpy as np
import operator

class TestDatasetSlice(unittest.TestCase):

    def setUp(self):
        d = Dataset()
        d[Coord.X] = ([Dim.X], np.arange(10))
        d[Data.Value, "a"] = ([Dim.X], np.arange(10)) 
        d[Data.Value, "b"] = ([Dim.X], np.arange(10)) 
        self._d = d
    
    def test_type(self):
        ds_slice = self._d.subset["a"]
        self.assertEqual(type(ds_slice), dataset.DatasetSlice)

    def test_extract_slice(self):
        ds_slice = self._d.subset["a"]
        self.assertEqual(type(ds_slice), dataset.DatasetSlice)
        # We should have just one data variable
        self.assertEqual(1, len([var for var in ds_slice if var.is_data]))
        # We should have just one coord variable
        self.assertEqual(1, len([var for var in ds_slice if var.is_coord]))
        self.assertEqual(2, len(ds_slice))

    def test_slice_back_ommit_range(self):
        sl = self._d[Dim.X, 1:-1][Data.Value, "a"].numpy
        ref = np. array([1, 2, 3, 4, 5, 6, 7, 8], dtype=np.int64)
        self.assertEqual(ref.shape, sl.shape)
        self.assertEqual(np.allclose(sl, ref), True)
        # omitting range end
        sl = self._d[Dim.X, 1:][Data.Value, "b"].numpy
        ref = np. array([1, 2, 3, 4, 5, 6, 7, 8, 9], dtype=np.int64)
        self.assertEqual(ref.shape, sl.shape)
        self.assertEqual(np.allclose(sl, ref), True)
        # omitting range begin
        sl = self._d[Dim.X, :-1][Data.Value, "a"].numpy
        ref = np. array([0, 1, 2, 3, 4, 5, 6, 7, 8], dtype=np.int64)
        self.assertEqual(ref.shape, sl.shape)
        self.assertEqual(np.allclose(sl, ref), True)
        # omitting range both begin and end
        sl = self._d[Dim.X, :][Data.Value, "b"].numpy
        ref = np. array([0, 1, 2, 3, 4, 5, 6, 7, 8, 9], dtype=np.int64)
        self.assertEqual(ref.shape, sl.shape)
        self.assertEqual(np.allclose(sl, ref), True)

    def test_slice_single_index(self):
        self.assertEqual(self._d[Dim.X, -4][Data.Value, "a"].numpy,
                         self._d[Dim.X, 6][Data.Value, "a"].numpy)
        self.assertEqual(self._d[Data.Value, "a"][Dim.X, -3].numpy,
                         self._d[Data.Value, "a"][Dim.X, 7].numpy)

    def test_range_based_slice(self):
        subset = slice(1,4,1)
        # Create slice
        ds_slice = self._d[Dim.X,subset]
        # Test via variable_slice
        self.assertEqual(len(ds_slice[Coord.X]), len(range(subset.start, subset.stop, subset.step)))

    def test_copy(self):
        import copy
        N = 6
        M = 4
        d1 = Dataset()
        d1[Coord.X] = ([Dim.X], np.arange(N+1).astype(np.float64))
        d1[Coord.Y] = ([Dim.Y], np.arange(M+1).astype(np.float64))
        arr1 = np.arange(N*M).reshape(N,M).astype(np.float64) + 1
        d1[Data.Value, "A"] = ([Dim.X, Dim.Y], arr1)
        s1 = d1[Dim.X, 2:]
        s2 = copy.copy(s1)
        s3 = copy.deepcopy(s2)
        self.assertEqual(s1, s2)
        self.assertEqual(s3, s2)
        s2 *= s2
        self.assertNotEqual(s1[Data.Value, "A"], s2[Data.Value, "A"])
        self.assertNotEqual(s3[Data.Value, "A"], s2[Data.Value, "A"])

    def _apply_test_op(self, op, a, b, data, lh_var_name="a", rh_var_name="b"):
        # Assume numpy operations are correct as comparitor
        op(data,b[Data.Value, rh_var_name].numpy)
        op(a,b)
        self.assertTrue(np.array_equal(a[Data.Value, lh_var_name].numpy, data))

    def test_binary_operations(self):
        d = Dataset()
        d[Coord.X] = ([Dim.X], np.arange(10))
        d[Data.Value, "a"] = ([Dim.X], np.arange(10, dtype='float64'))
        d[Data.Value, "b"] = ([Dim.X], np.arange(10, dtype='float64'))
        a = d.subset["a"]
        b = d.subset["b"]
        data = np.copy(a[Data.Value, "a"].numpy)
        c = a + b
        # Variables "a" and "b" added despite different names
        self.assertTrue(np.array_equal(c[Data.Value, "a"].numpy, data + data))
        c = a - b
<<<<<<< HEAD
        # Variables "a" and "b" added despite different names
        self.assertTrue(np.array_equal(c[Data.Value, "a"].numpy, data - data))
=======
        # Variables "a" and "b" subtracted despite different names
        self.assertTrue(np.array_equal(c[Data.Value, "a"].numpy, data - data))


        #TODO. resolve issues with times_equals and binary_op_equals preventing implementation of * and / variants
>>>>>>> 8e974ba2

        c = a + 2.0
        self.assertTrue(np.array_equal(c[Data.Value, "a"].numpy, data + 2.0))
        c = a - b
        self.assertTrue(np.array_equal(c[Data.Value, "a"].numpy, data - data))
        c = a - 2.0
        self.assertTrue(np.array_equal(c[Data.Value, "a"].numpy, data - 2.0))
        c = a * 2.0
        self.assertTrue(np.array_equal(c[Data.Value, "a"].numpy, data * 2.0))
        c = a / 2.0
        self.assertTrue(np.array_equal(c[Data.Value, "a"].numpy, data / 2.0))

        self._apply_test_op(operator.iadd, a, b, data)
        self._apply_test_op(operator.isub, a, b, data)
<<<<<<< HEAD
        # problem described above need inplace operators
        self._apply_test_op(operator.imul, a, b, data)
        
=======
        # TODO problem described above need inplace operators
        # Only demonstrate behaviour where variable names are sames across operands
        b = d.subset["a"]
        data = np.copy(a[Data.Value, "a"].numpy)
        self._apply_test_op(operator.imul, a, b, data, lh_var_name="a", rh_var_name="a")
>>>>>>> 8e974ba2

        
if __name__ == '__main__':
    unittest.main()<|MERGE_RESOLUTION|>--- conflicted
+++ resolved
@@ -96,16 +96,8 @@
         # Variables "a" and "b" added despite different names
         self.assertTrue(np.array_equal(c[Data.Value, "a"].numpy, data + data))
         c = a - b
-<<<<<<< HEAD
         # Variables "a" and "b" added despite different names
         self.assertTrue(np.array_equal(c[Data.Value, "a"].numpy, data - data))
-=======
-        # Variables "a" and "b" subtracted despite different names
-        self.assertTrue(np.array_equal(c[Data.Value, "a"].numpy, data - data))
-
-
-        #TODO. resolve issues with times_equals and binary_op_equals preventing implementation of * and / variants
->>>>>>> 8e974ba2
 
         c = a + 2.0
         self.assertTrue(np.array_equal(c[Data.Value, "a"].numpy, data + 2.0))
@@ -120,18 +112,9 @@
 
         self._apply_test_op(operator.iadd, a, b, data)
         self._apply_test_op(operator.isub, a, b, data)
-<<<<<<< HEAD
         # problem described above need inplace operators
         self._apply_test_op(operator.imul, a, b, data)
         
-=======
-        # TODO problem described above need inplace operators
-        # Only demonstrate behaviour where variable names are sames across operands
-        b = d.subset["a"]
-        data = np.copy(a[Data.Value, "a"].numpy)
-        self._apply_test_op(operator.imul, a, b, data, lh_var_name="a", rh_var_name="a")
->>>>>>> 8e974ba2
 
-        
 if __name__ == '__main__':
     unittest.main()