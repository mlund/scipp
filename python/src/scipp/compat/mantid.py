--- conflicted
+++ resolved
@@ -197,32 +197,6 @@
         return known_units[unit]
 
 
-<<<<<<< HEAD
-def init_pos_and_rot(ws):
-    nHist = ws.getNumberHistograms()
-    pos = np.zeros([nHist, 3])
-    rot = np.zeros([nHist, 4])
-
-    spec_info = ws.spectrumInfo()
-    det_info = ws.detectorInfo()
-    print(len(spec_info), len(det_info))
-    for i in range(nHist):
-        if spec_info.hasDetectors(i):
-            p = spec_info.position(i)
-            r = det_info.rotation(i+1)
-            pos[i, :] = [p.X(), p.Y(), p.Z()]
-            rot[i, :] = [r.real(), r.imagI(), r.imagJ(), r.imagK()]
-        else:
-            pos[i, :] = [np.nan, np.nan, np.nan]
-            rot[i, :] = [np.nan, np.nan, np.nan, np.nan]
-    return (sc.Variable(['spectrum'],
-                       values=pos,
-                       unit=sc.units.m,
-                       dtype=sc.dtype.vector_3_float64),
-           sc.Variable(['spectrum'],
-                       values=rot,
-                       dtype=sc.dtype.quaternion_float64))
-=======
 def _to_spherical(pos, output):
     output["r"] = sc.sqrt(sc.dot(pos, pos))
     output["t"] = sc.acos(sc.geometry.z(pos) / output["r"].data)
@@ -261,12 +235,15 @@
     return sc.geometry.position(xn, yn, zn)
 
 
-def init_pos(ws, source_pos, sample_pos):
-    import numpy as np
+def get_detector_properties(ws, source_pos, sample_pos):
     spec_info = ws.spectrumInfo()
+    det_info = ws.detectorInfo()
+    comp_info = ws.componentInfo()
+    nspec = len(spec_info)
+    det_rot = np.zeros([nspec, 4])
+    det_bbox = np.zeros([nspec, 3])
 
     if sample_pos is not None and source_pos is not None:
-        det_info = ws.detectorInfo()
         total_detectors = spec_info.detectorCount()
         act_beam = (sample_pos - source_pos).values
         rot = rotation_matrix_from_vectors(act_beam, [0, 0, 1])
@@ -288,14 +265,22 @@
             if spec.hasDetectors:
                 definition = spec_info.getSpectrumDefinition(i)
                 n_dets = len(definition)
+                quats = []
+                bboxes = []
                 for j in range(n_dets):
                     det_idx = definition[j][0]
                     p = det_info.position(det_idx)
+                    r = det_info.rotation(det_idx)
+                    s = comp_info.shape(det_idx)
                     pos_d.coords["spectrum"].values[idx] = i
                     pos_d["x"].values[idx] = p.X()
                     pos_d["y"].values[idx] = p.Y()
                     pos_d["z"].values[idx] = p.Z()
                     idx += 1
+                    quats.append([r.real(), r.imagI(), r.imagJ(), r.imagK()])
+                    bboxes.append(s.getBoundingBox().width())
+                det_rot[i, :] = np.mean(quats, axis=0)
+                det_bbox[i, :] = np.sum(bboxes, axis=0)
 
         rot_pos = matrix_mult(
             sc.geometry.position(pos_d["x"].data, pos_d["y"].data,
@@ -319,21 +304,43 @@
 
         pos = sc.geometry.position(averaged["x"].data, averaged["y"].data,
                                    averaged["z"].data)
-        return matrix_mult(pos, inv_rot)
-    else:
-        pos = np.zeros([len(spec_info), 3])
+        return matrix_mult(pos, inv_rot), sc.Variable(
+            ['spectrum'], values=det_rot, dtype=sc.dtype.quaternion_float64), \
+            sc.Variable(
+            ['spectrum'], values=det_bbox, unit=sc.units.m, dtype=sc.dtype.vector_3_float64)
+    else:
+        pos = np.zeros([nspec, 3])
 
         for i, spec in enumerate(spec_info):
             if spec.hasDetectors:
-                p = spec.position
-                pos[i, :] = [p.X(), p.Y(), p.Z()]
+                definition = spec_info.getSpectrumDefinition(i)
+                n_dets = len(definition)
+                vec3s = []
+                quats = []
+                bboxes = []
+                for j in range(n_dets):
+                    det_idx = definition[j][0]
+                    p = det_info.position(det_idx)
+                    r = det_info.rotation(det_idx)
+                    s = comp_info.shape(det_idx)
+                    vec3s.append([p.X(), p.Y(), p.Z()])
+                    quats.append([r.real(), r.imagI(), r.imagJ(), r.imagK()])
+                    bboxes.append(s.getBoundingBox().width())
+                # p = spec.position
+                # pos[i, :] = [p.X(), p.Y(), p.Z()]
+                pos[i, :] = np.mean(vec3s, axis=0)
+                det_rot[i, :] = np.mean(quats, axis=0)
+                det_bbox[i, :] = np.sum(bboxes, axis=0)
             else:
                 pos[i, :] = [np.nan, np.nan, np.nan]
-        return sc.Variable(['spectrum'],
-                           values=pos,
-                           unit=sc.units.m,
-                           dtype=sc.dtype.vector_3_float64)
->>>>>>> fb8c3e88
+                det_rot[i, :] = [np.nan, np.nan, np.nan, np.nan]
+                det_bbox[i, :] = [np.nan, np.nan, np.nan]
+        return sc.Variable(
+            ['spectrum'], values=pos, unit=sc.units.m,
+            dtype=sc.dtype.vector_3_float64), sc.Variable(
+            ['spectrum'], values=det_rot, dtype=sc.dtype.quaternion_float64), \
+                        sc.Variable(
+            ['spectrum'], values=det_bbox, unit=sc.units.m, dtype=sc.dtype.vector_3_float64)
 
 
 def _get_dtype_from_values(values):
@@ -380,11 +387,7 @@
     dim, unit = validate_and_get_unit(ws.getAxis(0).getUnit().unitID())
     source_pos, sample_pos = make_component_info(ws)
     det_info = make_detector_info(ws)
-<<<<<<< HEAD
-    pos, rot = init_pos_and_rot(ws)
-=======
-    pos = init_pos(ws, source_pos, sample_pos)
->>>>>>> fb8c3e88
+    pos, rot, shp = get_detector_properties(ws, source_pos, sample_pos)
     spec_dim, spec_coord = init_spec_axis(ws)
 
     if common_bins:
@@ -407,7 +410,9 @@
         "attrs": {
             "run": make_run(ws),
             "sample": make_sample(ws),
-            "rotation": rot
+            "detector_rotation": rot,
+            "detector_shape": shp,
+            "instrument_name": sc.Variable(value=ws.componentInfo().name(ws.componentInfo().root()))
         },
     }
     if source_pos is not None:
@@ -773,7 +778,9 @@
 
     - source_position
     - sample_position
-    - position
+    - detector positions
+    - detector rotations
+    - detector shapes
 
     :param ds: Dataset on which the component info will be added as coords.
     :param file: File from which the IDF will be loaded.
@@ -784,13 +791,10 @@
 
         ds.coords["source_position"] = source_pos
         ds.coords["sample_position"] = sample_pos
-<<<<<<< HEAD
-        pos, rot = init_pos_and_rot(ws)
+        pos, rot, shp = get_detector_properties(ws, source_pos, sample_pos)
         ds.coords["position"] = pos
-=======
-        ds.coords["position"] = init_pos(ws, source_pos, sample_pos)
->>>>>>> fb8c3e88
-
+        ds.attrs["detector_rotation"] = rot
+        ds.attrs["detector_shape"] = shp
 
 def validate_dim_and_get_mantid_string(unit_dim):
     known_units = {
