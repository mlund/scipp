# SPDX-License-Identifier: GPL-3.0-or-later
# Copyright (c) 2021 Scipp contributors (https://github.com/scipp)
# @author Neil Vaytet

from .panel import PlotPanel
import ipywidgets as ipw
import numpy as np


class PlotPanel3d(PlotPanel):
    """
    Additional widgets that control the position, opacity and shape of the
    cut surface in the 3d plot.
    """
<<<<<<< HEAD
    def __init__(self):
        super().__init__()

=======
    def __init__(self, pixel_size=None, positions=None, unit=None):
        super().__init__()

        self.pixel_size = pixel_size
        self.positions = positions
        self.unit = unit
>>>>>>> 0c6f7d88
        self.current_cut_surface_value = None
        self.permutations = {"x": ["y", "z"], "y": ["x", "z"], "z": ["x", "y"]}
        self.lock_surface_update = False
        self.vmin = None
        self.vmax = None
        self.xminmax = {}
        self.cut_options = {
            "Xplane": 0,
            "Yplane": 1,
            "Zplane": 2,
            "Xcylinder": 3,
            "Ycylinder": 4,
            "Zcylinder": 5,
            "Sphere": 6,
            "Value": 7
        }

        self._create_cut_surface_controls()

    def _create_cut_surface_controls(self):
        """
        Generate the buttons and sliders with `ipywidgets`.
        """

        # Opacity slider: top value controls opacity if no cut surface is
        # active. If a cut curface is present, the upper slider is the opacity
        # of the slice, while the lower slider value is the opacity of the
        # data not in the cut surface.
        self.opacity_slider = ipw.FloatRangeSlider(
            min=0.0,
            max=1.0,
            value=[0.03, 1],
            step=0.01,
            description="Opacity slider: When no cut surface is active, the "
            "max value of the range slider controls the overall opacity, "
            "and the lower value has no effect. When a cut surface is "
            "present, the max value is the opacity of the slice, while the "
            "min value is the opacity of the background.",
            continuous_update=True,
            style={'description_width': '60px'})
        self.opacity_slider.observe(self._update_opacity, names="value")
        self.opacity_checkbox = ipw.Checkbox(
            value=self.opacity_slider.continuous_update,
            description="Continuous update",
            indent=False,
            layout={"width": "20px"})
        self.opacity_checkbox_link = ipw.jslink(
            (self.opacity_checkbox, 'value'),
            (self.opacity_slider, 'continuous_update'))

        # Add buttons to provide a choice of different cut surfaces:
        # - Cartesian X, Y, Z
        # - Cylindrical X, Y, Z (cylinder major axis)
        # - Spherical R
        # - Value-based iso-surface
        # Note additional spaces required in cylindrical names because
        # options must be unique.
        self.cut_surface_buttons = ipw.ToggleButtons(
            options=[('X ', self.cut_options["Xplane"]),
                     ('Y ', self.cut_options["Yplane"]),
                     ('Z ', self.cut_options["Zplane"]),
                     ('R ', self.cut_options["Sphere"]),
                     (' X ', self.cut_options["Xcylinder"]),
                     (' Y ', self.cut_options["Ycylinder"]),
                     (' Z ', self.cut_options["Zcylinder"]),
                     ('', self.cut_options["Value"])],
            value=None,
            description='Cut surface:',
            button_style='',
            tooltips=[
                'X-plane', 'Y-plane', 'Z-plane', 'Sphere', 'Cylinder-X',
                'Cylinder-Y', 'Cylinder-Z', 'Value'
            ],
            icons=(['cube'] * 3) + ['circle-o'] + (['toggle-on'] * 3) +
            ['magic'],
            style={"button_width": "55px"},
            layout={'width': '350px'})
        self.cut_surface_buttons.observe(self._update_cut_surface_buttons,
                                         names="value")
        # Add a capture for a click event: if the active button is clicked,
        # this resets the togglebuttons value to None and deletes the cut
        # surface.
        self.cut_surface_buttons.on_msg(self._check_if_reset_needed)

        # Allow to change the thickness of the cut surface
        self.cut_surface_thickness = ipw.BoundedFloatText(
            value=1,
            min=0,
            layout={"width": "200px"},
            disabled=True,
            description="Thickness:",
            style={'description_width': 'initial'})
        self.cut_surface_thickness.observe(self._update_cut_surface,
                                           names="value")

        # Add slider to control position of cut surface
        self.cut_slider = ipw.FloatSlider(
            min=0,
            max=1,
            step=self.cut_surface_thickness.value,
            description="Position:",
            disabled=True,
            value=0.5,
            layout={"width": "350px"})
        self.cut_unit = ipw.Label()
        self.cut_checkbox = ipw.Checkbox(value=True,
                                         description="Continuous update",
                                         indent=False,
                                         layout={"width": "20px"},
                                         disabled=True)
        self.cut_checkbox_link = ipw.jslink(
            (self.cut_checkbox, 'value'),
            (self.cut_slider, 'continuous_update'))
        self.cut_slider.observe(self._update_cut_surface, names="value")

        self.cut_thickness_link = ipw.jslink(
            (self.cut_slider, 'step'), (self.cut_surface_thickness, 'value'))
        self.cut_slider.observe(self._update_cut_surface, names="value")

        # Put widgets into boxes
        self.container.children = (ipw.HBox(
            [self.opacity_slider, self.opacity_checkbox]),
                                   ipw.HBox([
                                       self.cut_surface_buttons,
                                       ipw.VBox([
                                           ipw.HBox([
                                               self.cut_slider, self.cut_unit,
                                               self.cut_checkbox
                                           ]), self.cut_surface_thickness
                                       ])
                                   ]))

    def get_cut_options(self):
        """
        Accessor for the current possible cut options, so that they can be
        defined only here, and retrieved by the `PlotModel3d` upon
        initialisation.
        """
        return self.cut_options

    def update_axes(self, axparams):
        """
        Reset axes limits and cut surface buttons.
        """
        self.xminmax["x"] = axparams['x']['lims'] / axparams['x']['scaling']
        self.xminmax["y"] = axparams['y']['lims'] / axparams['y']['scaling']
        self.xminmax["z"] = axparams['z']['lims'] / axparams['z']['scaling']
        self.cut_surface_buttons.value = None
        self.current_cut_surface_value = None

    def _update_opacity(self, change):
        """
        Update opacity of all points when opacity slider is changed.
        Take cut surface into account if present.
        """
        if self.cut_surface_buttons.value is None:
            self.interface["update_opacity"](alpha=change["new"][1])
        else:
            self._update_cut_surface()

    def _check_if_reset_needed(self, owner, content, buffers):
        """
        If the currently selected surface button is clicked again, then we do
        a reset by hiding the cut surface.
        """
        if owner.value == self.current_cut_surface_value:
            self.cut_surface_buttons.value = None
        self.current_cut_surface_value = owner.value

    def _update_cut_surface_buttons(self, change):
        """
        Handle button update when the type of cut surface is changed.
        """
        if change["new"] is None:
            self.cut_slider.disabled = True
            self.cut_checkbox.disabled = True
            self.cut_surface_thickness.disabled = True
            self.cut_unit.value = ""
            self._update_opacity({"new": self.opacity_slider.value})
        else:
            self.interface["update_depth_test"](False)
            if change["old"] is None:
                self.cut_slider.disabled = False
                self.cut_checkbox.disabled = False
                self.cut_surface_thickness.disabled = False
            self._update_cut_slider_bounds()
            self._update_cut_surface()

    def _update_cut_slider_bounds(self):
        """
        When axes are changed, we update the possible spatial range for the cut
        surface position sliders.
        We also update the possible range for value-based slicing.
        """
        self.lock_surface_update = True
        axparams = self.interface["get_axes_parameters"]()
        # Cartesian X, Y, Z
        if self.cut_surface_buttons.value < self.cut_options["Xcylinder"]:
            minmax = self.xminmax["xyz"[self.cut_surface_buttons.value]]
            if minmax[0] < self.cut_slider.max:
                self.cut_slider.min = minmax[0]
                self.cut_slider.max = minmax[1]
            else:
                self.cut_slider.max = minmax[1]
                self.cut_slider.min = minmax[0]
            self.cut_slider.value = 0.5 * (minmax[0] + minmax[1])
            self.cut_slider.description = "Position:"
            if self.positions is not None:
                self.cut_unit.value = axparams["x"]["unit"]
            else:
                self.cut_unit.value = self.interface["get_coord_unit"](
                    axparams[self.cut_surface_buttons.label.replace(
                        ' ', '').lower()]["dim"])
        # Cylindrical X, Y, Z
        elif self.cut_surface_buttons.value < self.cut_options["Sphere"]:
            j = self.cut_surface_buttons.value - 3
            remaining_axes = self.permutations["xyz"[j]]
            rmax = np.abs([
                self.xminmax[remaining_axes[0]][0],
                self.xminmax[remaining_axes[1]][0],
                self.xminmax[remaining_axes[0]][1],
                self.xminmax[remaining_axes[1]][1]
            ]).max()
            self.cut_slider.min = 0
            self.cut_slider.max = rmax * np.sqrt(2.0)
            self.cut_slider.value = 0.5 * self.cut_slider.max
            self.cut_slider.description = "Radius:"
            self._set_cylindrical_or_spherical_unit(axparams)
        # Spherical
        elif self.cut_surface_buttons.value == self.cut_options["Sphere"]:
            rmax = np.abs(list(self.xminmax.values())).max()
            self.cut_slider.min = 0
            self.cut_slider.max = rmax * np.sqrt(3.0)
            self.cut_slider.value = 0.5 * self.cut_slider.max
            self.cut_slider.description = "Radius:"
            self._set_cylindrical_or_spherical_unit(axparams)
        # Value iso-surface
        elif self.cut_surface_buttons.value == self.cut_options["Value"]:
            self.cut_surface_thickness.max = self.vmax - self.vmin
            # We need to be careful about the order here, as ipywidgets throws
            # if we set min larger than the current max
            if self.vmax > self.cut_slider.min:
                self.cut_slider.max = self.vmax
                self.cut_slider.min = self.vmin
            else:
                self.cut_slider.min = self.vmin
                self.cut_slider.max = self.vmax
            self.cut_slider.value = 0.5 * (self.vmin + self.vmax)
            # Update slider step because it is no longer related to pixel size.
            # Slice thickness is linked to the step via jslink.
            self.cut_slider.step = (self.cut_slider.max -
                                    self.cut_slider.min) / 10.0
            self.cut_slider.description = "Value:"
            self.cut_unit.value = self.unit
        if self.cut_surface_buttons.value < self.cut_options["Value"]:
            self.cut_slider.step = self.interface["get_pixel_size"]() * 1.1
            self.cut_surface_thickness.max = self.cut_slider.max
        self.lock_surface_update = False

    def _update_cut_surface(self, change=None):
        """
        Ask the `PlotController3d` to update the pixel colors.
        """
        self.interface["update_cut_surface"](
            target=self.cut_slider.value,
            button_value=self.cut_surface_buttons.value,
            surface_thickness=self.cut_surface_thickness.value,
            opacity_lower=self.opacity_slider.lower,
            opacity_upper=self.opacity_slider.upper)

    def update_data(self, axparams=None):
        """
        If we are currently using value-based slicing, the cut surface needs an
        update when a data update is performed when a slider is moved.
        """
        if self.cut_surface_buttons.value == self.cut_options["Value"]:
            self._update_cut_surface()

    def rescale_to_data(self, vmin=None, vmax=None, mask_info=None):
        """
        Update the pixel colors using new colorbar limits.
        """
        self.vmin = vmin
        self.vmax = vmax
        if self.cut_surface_buttons.value == self.cut_options["Value"]:
            self._update_cut_slider_bounds()

    def _set_cylindrical_or_spherical_unit(self, axparams):
        """
        For cylindrical and spherical cut surfaces, if the data is dense, set
        slider unit to None as the unit may be ill-defined if the coordinates
        of the dense data do no all have the same dimension.
        """
        if self.positions is not None:
            self.cut_unit.value = axparams["x"]["unit"]
        else:
            self.cut_unit.value = ""<|MERGE_RESOLUTION|>--- conflicted
+++ resolved
@@ -12,18 +12,11 @@
     Additional widgets that control the position, opacity and shape of the
     cut surface in the 3d plot.
     """
-<<<<<<< HEAD
-    def __init__(self):
+    def __init__(self, positions=None, unit=None):
         super().__init__()
 
-=======
-    def __init__(self, pixel_size=None, positions=None, unit=None):
-        super().__init__()
-
-        self.pixel_size = pixel_size
         self.positions = positions
         self.unit = unit
->>>>>>> 0c6f7d88
         self.current_cut_surface_value = None
         self.permutations = {"x": ["y", "z"], "y": ["x", "z"], "z": ["x", "y"]}
         self.lock_surface_update = False
