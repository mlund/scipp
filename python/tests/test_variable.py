# SPDX-License-Identifier: GPL-3.0-or-later
# Copyright (c) 2020 Scipp contributors (https://github.com/scipp)
# @file
# @author Simon Heybrock

import numpy as np
import pytest

import scipp as sc

from .common import assert_export


def make_variables():
    data = np.arange(1, 4, dtype=float)
    a = sc.Variable(dims=['x'], values=data)
    b = sc.Variable(dims=['x'], values=data)
    a_slice = a['x', :]
    b_slice = b['x', :]
    return a, b, a_slice, b_slice, data


def test_create_default():
    var = sc.Variable()
    assert var.dims == []
    assert var.sparse_dim is None
    assert var.dtype == sc.dtype.float64
    assert var.unit == sc.units.dimensionless
    assert var.value == 0.0


def test_create_default_dtype():
    var = sc.Variable(dims=['x'], shape=[4])
    assert var.dtype == sc.dtype.float64


def test_create_with_dtype():
    var = sc.Variable(dims=['x'], shape=[2], dtype=sc.dtype.float32)
    assert var.dtype == sc.dtype.float32


def test_create_with_numpy_dtype():
    var = sc.Variable(dims=['x'], shape=[2], dtype=np.dtype(np.float32))
    assert var.dtype == sc.dtype.float32


def test_create_with_variances():
    assert sc.Variable(dims=['x'], shape=[2]).variances is None
    assert sc.Variable(dims=['x'], shape=[2],
                       variances=False).variances is None
    assert sc.Variable(dims=['x'], shape=[2],
                       variances=True).variances is not None


def test_create_with_shape_and_variances():
    # If no values are given, variances must be Bool, cannot pass array.
    with pytest.raises(TypeError):
        sc.Variable(dims=['x'], shape=[2], variances=np.arange(2))


def test_create_sparse():
    var = sc.Variable(dims=['x', 'y'], shape=[4, sc.Dimensions.Sparse])
    assert var.dtype == sc.dtype.float64
    assert var.sparse_dim == 'y'
    assert len(var.values) == 4
    for vals in var.values:
        assert len(vals) == 0


def test_create_from_numpy_1d():
    var = sc.Variable(dims=['x'], values=np.arange(4.0))
    assert var.dtype == sc.dtype.float64
    np.testing.assert_array_equal(var.values, np.arange(4))


def test_create_from_numpy_1d_bool():
    var = sc.Variable(dims=['x'], values=np.array([True, False, True]))
    assert var.dtype == sc.dtype.bool
    np.testing.assert_array_equal(var.values, np.array([True, False, True]))


def test_create_with_variances_from_numpy_1d():
    var = sc.Variable(dims=['x'],
                      values=np.arange(4.0),
                      variances=np.arange(4.0, 8.0))
    assert var.dtype == sc.dtype.float64
    np.testing.assert_array_equal(var.values, np.arange(4))
    np.testing.assert_array_equal(var.variances, np.arange(4, 8))


def test_create_scalar():
    var = sc.Variable(1.2)
    assert var.value == 1.2
    assert var.dims == []
    assert var.dtype == sc.dtype.float64
    assert var.unit == sc.units.dimensionless


def test_create_scalar_Dataset():
    dataset = sc.Dataset({'a': sc.Variable(dims=['x'], values=np.arange(4.0))})
    var = sc.Variable(dataset)
    assert var.value == dataset
    assert var.dims == []
    assert var.dtype == sc.dtype.Dataset
    assert var.unit == sc.units.dimensionless


def test_create_scalar_quantity():
    var = sc.Variable(1.2, unit=sc.units.m)
    assert var.value == 1.2
    assert var.dims == []
    assert var.dtype == sc.dtype.float64
    assert var.unit == sc.units.m


def test_create_via_unit():
    expected = sc.Variable(1.2, unit=sc.units.m)
    var = 1.2 * sc.units.m
    assert var == expected


def test_create_1D_string():
    var = sc.Variable(dims=['row'], values=['a', 'bb'], unit=sc.units.m)
    assert len(var.values) == 2
    assert var.values[0] == 'a'
    assert var.values[1] == 'bb'
    assert var.dims == ['row']
    assert var.dtype == sc.dtype.string
    assert var.unit == sc.units.m


def test_create_1D_vector_3_float64():
    var = sc.Variable(dims=['x'],
                      values=[[1, 2, 3], [4, 5, 6]],
                      unit=sc.units.m,
                      dtype=sc.dtype.vector_3_float64)
    assert len(var.values) == 2
    np.testing.assert_array_equal(var.values[0], [1, 2, 3])
    np.testing.assert_array_equal(var.values[1], [4, 5, 6])
    assert var.dims == ['x']
    assert var.dtype == sc.dtype.vector_3_float64
    assert var.unit == sc.units.m


def test_create_2D_inner_size_3():
    var = sc.Variable(dims=['x', 'y'],
                      values=np.arange(6.0).reshape(2, 3),
                      unit=sc.units.m)
    assert var.shape == [2, 3]
    np.testing.assert_array_equal(var.values[0], [0, 1, 2])
    np.testing.assert_array_equal(var.values[1], [3, 4, 5])
    assert var.dims == ['x', 'y']
    assert var.dtype == sc.dtype.float64
    assert var.unit == sc.units.m


def test_astype():
    var = sc.Variable(dims=['x'],
                      values=np.array([1, 2, 3, 4], dtype=np.int64))
    assert var.dtype == sc.dtype.int64

    var_as_float = var.astype(sc.dtype.float32)
    assert var_as_float.dtype == sc.dtype.float32


def test_astype_bad_conversion():
    var = sc.Variable(dims=['x'],
                      values=np.array([1, 2, 3, 4], dtype=np.int64))
    assert var.dtype == sc.dtype.int64

    with pytest.raises(RuntimeError):
        var.astype(sc.dtype.string)


def test_operation_with_scalar_quantity():
    reference = sc.Variable(dims=['x'], values=np.arange(4.0) * 1.5)
    reference.unit = sc.units.kg

    var = sc.Variable(dims=['x'], values=np.arange(4.0))
    var *= sc.Variable(1.5, unit=sc.units.kg)
    assert var == reference


def test_0D_scalar_access():
    var = sc.Variable()
    assert var.value == 0.0
    var.value = 1.2
    assert var.value == 1.2
    assert var.values.shape == ()
    assert var.values == 1.2


def test_0D_scalar_string():
    var = sc.Variable(value='a')
    assert var.value == 'a'
    var.value = 'b'
    assert var == sc.Variable(value='b')


def test_1D_scalar_access_fail():
    var = sc.Variable(dims=['x'], shape=(1, ))
    with pytest.raises(RuntimeError):
        assert var.value == 0.0
    with pytest.raises(RuntimeError):
        var.value = 1.2


def test_1D_access():
    var = sc.Variable(dims=['x'], shape=(2, ))
    assert len(var.values) == 2
    assert var.values.shape == (2, )
    var.values[1] = 1.2
    assert var.values[1] == 1.2


def test_1D_set_from_list():
    var = sc.Variable(dims=['x'], shape=(2, ))
    var.values = [1.0, 2.0]
    assert var == sc.Variable(dims=['x'], values=[1.0, 2.0])


def test_1D_string():
    var = sc.Variable(dims=['x'], values=['a', 'b'])
    assert len(var.values) == 2
    assert var.values[0] == 'a'
    assert var.values[1] == 'b'
    var.values = ['c', 'd']
    assert var == sc.Variable(dims=['x'], values=['c', 'd'])


def test_1D_converting():
    var = sc.Variable(dims=['x'], values=[1, 2])
    var.values = [3.3, 4.6]
    # floats get truncated
    assert var == sc.Variable(dims=['x'], values=[3, 4])


def test_1D_dataset():
    var = sc.Variable(dims=['x'], shape=(2, ), dtype=sc.dtype.Dataset)
    d1 = sc.Dataset({'a': 1.5 * sc.units.m})
    d2 = sc.Dataset({'a': 2.5 * sc.units.m})
    var.values = [d1, d2]
    assert var.values[0] == d1
    assert var.values[1] == d2


def test_1D_access_bad_shape_fail():
    var = sc.Variable(dims=['x'], shape=(2, ))
    with pytest.raises(RuntimeError):
        var.values = np.arange(3)


def test_2D_access():
    var = sc.Variable(dims=['x', 'y'], shape=(2, 3))
    assert var.values.shape == (2, 3)
    assert len(var.values) == 2
    assert len(var.values[0]) == 3
    var.values[1] = 1.2  # numpy assigns to all elements in "slice"
    var.values[1][2] = 2.2
    assert var.values[1][0] == 1.2
    assert var.values[1][1] == 1.2
    assert var.values[1][2] == 2.2


def test_2D_access_bad_shape_fail():
    var = sc.Variable(dims=['x', 'y'], shape=(2, 3))
    with pytest.raises(RuntimeError):
        var.values = np.ones(shape=(3, 2))


def test_2D_access_variances():
    var = sc.Variable(dims=['x', 'y'], shape=(2, 3), variances=True)
    assert var.values.shape == (2, 3)
    assert var.variances.shape == (2, 3)
    var.values[1] = 1.2
    assert np.array_equal(var.variances, np.zeros(shape=(2, 3)))
    var.variances = np.ones(shape=(2, 3))
    assert np.array_equal(var.variances, np.ones(shape=(2, 3)))


def test_sparse_slice():
    var = sc.Variable(dims=['x', 'y'], shape=[4, sc.Dimensions.Sparse])
    vals0 = var['x', 0].values
    assert len(vals0) == 0
    vals0.append(1.2)
    assert len(var['x', 0].values) == 1


def test_sparse_setitem():
    var = sc.Variable(dims=['x', 'y'], shape=[4, sc.Dimensions.Sparse])
    # __setitem__ of vector
    var['x', 0].values = np.arange(4)
    assert len(var['x', 0].values) == 4
    # __setitem__ of span
    var.values[1] = np.arange(3)
    assert len(var['x', 1].values) == 3
    # __setitem__ of ElementArrayView
    var['x', :].values[2] = np.arange(2)
    assert len(var['x', 2].values) == 2


def test_sparse_setitem_sparse_fail():
    var = sc.Variable(dims=['x', 'y'], shape=[4, sc.Dimensions.Sparse])
    with pytest.raises(RuntimeError):
        var.values = np.arange(3)


def test_sparse_setitem_shape_fail():
    var = sc.Variable(dims=['x', 'y'], shape=[4, sc.Dimensions.Sparse])
    with pytest.raises(RuntimeError):
        var['x', 0].values = np.ones(shape=(3, 2))


def test_sparse_setitem_float():
    var = sc.Variable(dims=['x', 'y'],
                      shape=[4, sc.Dimensions.Sparse],
                      dtype=sc.dtype.float32)
    var['x', 0].values = np.arange(4)
    assert len(var['x', 0].values) == 4


def test_sparse_setitem_int64_t():
    var = sc.Variable(dims=['x', 'y'],
                      shape=[4, sc.Dimensions.Sparse],
                      dtype=sc.dtype.int64)
    var['x', 0].values = np.arange(4)
    assert len(var['x', 0].values) == 4


def test_create_dtype():
    var = sc.Variable(dims=['x'], values=np.arange(4).astype(np.int64))
    assert var.dtype == sc.dtype.int64
    var = sc.Variable(dims=['x'], values=np.arange(4).astype(np.int32))
    assert var.dtype == sc.dtype.int32
    var = sc.Variable(dims=['x'], values=np.arange(4).astype(np.float64))
    assert var.dtype == sc.dtype.float64
    var = sc.Variable(dims=['x'], values=np.arange(4).astype(np.float32))
    assert var.dtype == sc.dtype.float32
    var = sc.Variable(dims=['x'], shape=(4, ), dtype=np.dtype(np.float64))
    assert var.dtype == sc.dtype.float64
    var = sc.Variable(dims=['x'], shape=(4, ), dtype=np.dtype(np.float32))
    assert var.dtype == sc.dtype.float32
    var = sc.Variable(dims=['x'], shape=(4, ), dtype=np.dtype(np.int64))
    assert var.dtype == sc.dtype.int64
    var = sc.Variable(dims=['x'], shape=(4, ), dtype=np.dtype(np.int32))
    assert var.dtype == sc.dtype.int32


def test_get_slice():
    var = sc.Variable(dims=['x', 'y'], values=np.arange(0, 8).reshape(2, 4))
    var_slice = var['x', 1:2]
    assert var_slice == sc.Variable(dims=['x', 'y'],
                                    values=np.arange(4, 8).reshape(1, 4))


def test_slicing():
    var = sc.Variable(dims=['x'], values=np.arange(0, 3))
    var_slice = var[('x', slice(0, 2))]
    assert isinstance(var_slice, sc.VariableView)
    assert len(var_slice.values) == 2
    assert np.array_equal(var_slice.values, np.array([0, 1]))


def test_iadd():
    expected = sc.Variable(2.2)
    a = sc.Variable(1.2)
    b = a
    a += 1.0
    assert a == expected
    assert b == expected
    # This extra check is important: It can happen that an implementation of,
    # e.g., __iadd__ does an in-place modification, updating `b`, but then the
    # return value is assigned to `a`, which could break the connection unless
    # the correct Python object is returned.
    a += 1.0
    assert a == b


def test_isub():
    expected = sc.Variable(2.2 - 1.0)
    a = sc.Variable(2.2)
    b = a
    a -= 1.0
    assert a == expected
    assert b == expected
    a -= 1.0
    assert a == b


def test_imul():
    expected = sc.Variable(2.4)
    a = sc.Variable(1.2)
    b = a
    a *= 2.0
    assert a == expected
    assert b == expected
    a *= 2.0
    assert a == b


def test_idiv():
    expected = sc.Variable(1.2)
    a = sc.Variable(2.4)
    b = a
    a /= 2.0
    assert a == expected
    assert b == expected
    a /= 2.0
    assert a == b


def test_iand():
    expected = sc.Variable(False)
    a = sc.Variable(True)
    b = a
    a &= sc.Variable(False)
    assert a == expected
    assert b == expected
    a |= sc.Variable(True)
    assert a == b


def test_ior():
    expected = sc.Variable(True)
    a = sc.Variable(False)
    b = a
    a |= sc.Variable(True)
    assert a == expected
    assert b == expected
    a &= sc.Variable(False)
    assert a == b


def test_ixor():
    expected = sc.Variable(True)
    a = sc.Variable(False)
    b = a
    a ^= sc.Variable(True)
    assert a == expected
    assert b == expected
    a ^= sc.Variable(True)
    assert a == b


def test_binary_plus():
    a, b, a_slice, b_slice, data = make_variables()
    c = a + b
    assert np.array_equal(c.values, data + data)
    c = a + 2.0
    assert np.array_equal(c.values, data + 2.0)
    c = a + b_slice
    assert np.array_equal(c.values, data + data)
    c += b
    assert np.array_equal(c.values, data + data + data)
    c += b_slice
    assert np.array_equal(c.values, data + data + data + data)
    c = 3.5 + c
    assert np.array_equal(c.values, data + data + data + data + 3.5)


def test_binary_minus():
    a, b, a_slice, b_slice, data = make_variables()
    c = a - b
    assert np.array_equal(c.values, data - data)
    c = a - 2.0
    assert np.array_equal(c.values, data - 2.0)
    c = a - b_slice
    assert np.array_equal(c.values, data - data)
    c -= b
    assert np.array_equal(c.values, data - data - data)
    c -= b_slice
    assert np.array_equal(c.values, data - data - data - data)
    c = 3.5 - c
    assert np.array_equal(c.values, 3.5 - data + data + data + data)


def test_binary_multiply():
    a, b, a_slice, b_slice, data = make_variables()
    c = a * b
    assert np.array_equal(c.values, data * data)
    c = a * 2.0
    assert np.array_equal(c.values, data * 2.0)
    c = a * b_slice
    assert np.array_equal(c.values, data * data)
    c *= b
    assert np.array_equal(c.values, data * data * data)
    c *= b_slice
    assert np.array_equal(c.values, data * data * data * data)
    c = 3.5 * c
    assert np.array_equal(c.values, data * data * data * data * 3.5)


def test_binary_divide():
    a, b, a_slice, b_slice, data = make_variables()
    c = a / b
    assert np.array_equal(c.values, data / data)
    c = a / 2.0
    assert np.array_equal(c.values, data / 2.0)
    c = a / b_slice
    assert np.array_equal(c.values, data / data)
    c /= b
    assert np.array_equal(c.values, data / data / data)
    c /= b_slice
    assert np.array_equal(c.values, data / data / data / data)


def test_in_place_binary_or():
    a = sc.Variable(False)
    b = sc.Variable(True)
    a |= b
    assert a == sc.Variable(True)

    a = sc.Variable(dims=['x'], values=np.array([False, True, False, True]))
    b = sc.Variable(dims=['x'], values=np.array([False, False, True, True]))
    a |= b
    assert a == sc.Variable(dims=['x'],
                            values=np.array([False, True, True, True]))


def test_binary_or():
    a = sc.Variable(False)
    b = sc.Variable(True)
    assert (a | b) == sc.Variable(True)

    a = sc.Variable(dims=['x'], values=np.array([False, True, False, True]))
    b = sc.Variable(dims=['x'], values=np.array([False, False, True, True]))
    assert (a | b) == sc.Variable(dims=['x'],
                                  values=np.array([False, True, True, True]))


def test_in_place_binary_and():
    a = sc.Variable(False)
    b = sc.Variable(True)
    a &= b
    assert a == sc.Variable(False)

    a = sc.Variable(dims=['x'], values=np.array([False, True, False, True]))
    b = sc.Variable(dims=['x'], values=np.array([False, False, True, True]))
    a &= b
    assert a == sc.Variable(dims=['x'],
                            values=np.array([False, False, False, True]))


def test_binary_and():
    a = sc.Variable(False)
    b = sc.Variable(True)
    assert (a & b) == sc.Variable(False)

    a = sc.Variable(dims=['x'], values=np.array([False, True, False, True]))
    b = sc.Variable(dims=['x'], values=np.array([False, False, True, True]))
    assert (a & b) == sc.Variable(dims=['x'],
                                  values=np.array([False, False, False, True]))


def test_in_place_binary_xor():
    a = sc.Variable(False)
    b = sc.Variable(True)
    a ^= b
    assert a == sc.Variable(True)

    a = sc.Variable(dims=['x'], values=np.array([False, True, False, True]))
    b = sc.Variable(dims=['x'], values=np.array([False, False, True, True]))
    a ^= b
    assert a == sc.Variable(dims=['x'],
                            values=np.array([False, True, True, False]))


def test_binary_xor():
    a = sc.Variable(False)
    b = sc.Variable(True)
    assert (a ^ b) == sc.Variable(True)

    a = sc.Variable(dims=['x'], values=np.array([False, True, False, True]))
    b = sc.Variable(dims=['x'], values=np.array([False, False, True, True]))
    assert (a ^ b) == sc.Variable(dims=['x'],
                                  values=np.array([False, True, True, False]))


def test_in_place_binary_with_scalar():
    v = sc.Variable(dims=['x'], values=[10])
    copy = v.copy()

    v += 2
    v *= 2
    v -= 4
    v /= 2
    assert v == copy


def test_binary_equal():
    a, b, a_slice, b_slice, data = make_variables()
    assert a == b
    assert a == a_slice
    assert a_slice == b_slice
    assert b == a
    assert b_slice == a
    assert b_slice == a_slice


def test_binary_not_equal():
    a, b, a_slice, b_slice, data = make_variables()
    c = a + b
    assert a != c
    assert a_slice != c
    assert c != a
    assert c != a_slice


def test_abs():
<<<<<<< HEAD
    assert_export(sc.abs, sc.Variable())


def test_abs_out():
    var = sc.Variable()
    assert_export(sc.abs, var, out=var)


def test_dot():
    assert_export(sc.dot, sc.Variable(), sc.Variable())


def test_concatenate():
    assert_export(sc.concatenate, sc.Variable(), sc.Variable(), Dim.X)


def test_mean():
    assert_export(sc.mean, sc.Variable(), Dim.X)


def test_mean_in_place():
    var = sc.Variable()
    assert_export(sc.mean, sc.Variable(), Dim.X, var)


def test_norm():
    assert_export(sc.norm, sc.Variable())


def test_sqrt():
    assert_export(sc.sqrt, sc.Variable())


def test_sqrt_out():
    var = sc.Variable()
    assert_export(sc.sqrt, var, var)
=======
    var = sc.Variable(dims=['x'],
                      values=np.array([0.1, -0.2]),
                      unit=sc.units.m)
    expected = sc.Variable(dims=['x'],
                           values=np.array([0.1, 0.2]),
                           unit=sc.units.m)
    assert sc.abs(var) == expected


def test_abs_out():
    var = sc.Variable(dims=['x'],
                      values=np.array([0.1, -0.2]),
                      unit=sc.units.m)
    expected = sc.Variable(dims=['x'],
                           values=np.array([0.1, 0.2]),
                           unit=sc.units.m)
    out = sc.abs(x=var, out=var)
    assert var == expected
    assert out == expected


def test_dot():
    a = sc.Variable(dims=['x'],
                    values=[[1, 0, 0], [0, 1, 0]],
                    unit=sc.units.m,
                    dtype=sc.dtype.vector_3_float64)
    b = sc.Variable(dims=['x'],
                    values=[[1, 0, 0], [1, 0, 0]],
                    unit=sc.units.m,
                    dtype=sc.dtype.vector_3_float64)
    expected = sc.Variable(dims=['x'],
                           values=np.array([1.0, 0.0]),
                           unit=sc.units.m**2)
    assert sc.dot(a, b) == expected


def test_concatenate():
    var = sc.Variable(dims=['x'], values=np.array([0.1, 0.2]), unit=sc.units.m)
    expected = sc.Variable(dims=['x'],
                           values=np.array([0.1, 0.2, 0.1, 0.2]),
                           unit=sc.units.m)
    assert sc.concatenate(var, var, 'x') == expected


def test_mean():
    var = sc.Variable(dims=['x', 'y'],
                      values=np.array([[0.1, 0.3], [0.2, 0.6]]),
                      unit=sc.units.m)
    expected = sc.Variable(dims=['x'],
                           values=np.array([0.2, 0.4]),
                           unit=sc.units.m)
    assert sc.mean(var, 'y') == expected


def test_mean_in_place():
    var = sc.Variable(dims=['x', 'y'],
                      values=np.array([[0.1, 0.3], [0.2, 0.6]]),
                      unit=sc.units.m)
    out = sc.Variable(dims=['x'], values=np.array([0.0, 0.0]), unit=sc.units.m)
    expected = sc.Variable(dims=['x'],
                           values=np.array([0.2, 0.4]),
                           unit=sc.units.m)
    view = sc.mean(var, 'y', out)
    assert out == expected
    assert view == out


def test_norm():
    var = sc.Variable(dims=['x'],
                      values=[[1, 0, 0], [3, 4, 0]],
                      unit=sc.units.m,
                      dtype=sc.dtype.vector_3_float64)
    expected = sc.Variable(dims=['x'],
                           values=np.array([1.0, 5.0]),
                           unit=sc.units.m)
    assert sc.norm(var) == expected


def test_sqrt():
    var = sc.Variable(dims=['x'],
                      values=np.array([4.0, 9.0]),
                      unit=sc.units.m**2)
    expected = sc.Variable(dims=['x'],
                           values=np.array([2.0, 3.0]),
                           unit=sc.units.m)
    assert sc.sqrt(var) == expected


def test_sqrt_out():
    var = sc.Variable(dims=['x'],
                      values=np.array([4.0, 9.0]),
                      unit=sc.units.m**2)
    expected = sc.Variable(dims=['x'],
                           values=np.array([2.0, 3.0]),
                           unit=sc.units.m)
    out = sc.sqrt(x=var, out=var)
    assert var == expected
    assert out == expected
>>>>>>> ae9864d6


def test_sum():
    var = sc.Variable(dims=['x', 'y'],
                      values=np.array([[0.1, 0.3], [0.2, 0.6]]),
                      unit=sc.units.m)
    expected = sc.Variable(dims=['x'],
                           values=np.array([0.4, 0.8]),
                           unit=sc.units.m)
    assert sc.sum(var, 'y') == expected


def test_sum_in_place():
    var = sc.Variable(dims=['x', 'y'],
                      values=np.array([[0.1, 0.3], [0.2, 0.6]]),
                      unit=sc.units.m)
    out_var = sc.Variable(dims=['x'],
                          values=np.array([0.0, 0.0]),
                          unit=sc.units.m)
    expected = sc.Variable(dims=['x'],
                           values=np.array([0.4, 0.8]),
                           unit=sc.units.m)
    out_view = sc.sum(var, 'y', out=out_var)
    assert out_var == expected
    assert out_view == expected


def test_variance_acess():
    v = sc.Variable()
    assert v.variance is None
    assert v.variances is None


def test_set_variance():
    values = np.random.rand(2, 3)
    variances = np.random.rand(2, 3)
    var = sc.Variable(dims=['x', 'y'], values=values)
    expected = sc.Variable(dims=['x', 'y'], values=values, variances=variances)

    assert var.variances is None
    assert var != expected

    var.variances = variances

    assert var.variances is not None
    assert var == expected


def test_copy_variance():
    values = np.random.rand(2, 3)
    variances = np.random.rand(2, 3)
    var = sc.Variable(dims=['x', 'y'], values=values)
    expected = sc.Variable(dims=['x', 'y'], values=values, variances=variances)

    assert var.variances is None
    assert var != expected

    var.variances = expected.variances

    assert var.variances is not None
    assert var == expected


def test_remove_variance():
    values = np.random.rand(2, 3)
    variances = np.random.rand(2, 3)
    var = sc.Variable(dims=['x', 'y'], values=values, variances=variances)
    expected = sc.Variable(dims=['x', 'y'], values=values)
    assert var.variances is not None
    var.variances = None
    assert var.variances is None
    assert var == expected


def test_set_variance_convert_dtype():
    values = np.random.rand(2, 3)
    variances = np.arange(6).reshape(2, 3)
    assert variances.dtype == np.int
    var = sc.Variable(dims=['x', 'y'], values=values)
    expected = sc.Variable(dims=['x', 'y'], values=values, variances=variances)

    assert var.variances is None
    assert var != expected

    var.variances = variances

    assert var.variances is not None
    assert var == expected


def test_sum_mean():
    var = sc.Variable(dims=['x'], values=np.arange(5, dtype=np.int64))
    assert sc.sum(var, 'x') == sc.Variable(10)
    var = sc.Variable(dims=['x'], values=np.arange(6, dtype=np.int64))
    assert sc.mean(var, 'x') == sc.Variable(2.5)


def test_make_variable_from_unit_scalar_mult_div():
    var = sc.Variable()
    var.unit = sc.units.m
    assert var == 0.0 * sc.units.m
    var.unit = sc.units.m**(-1)
    assert var == 0.0 / sc.units.m

    var = sc.Variable(value=np.float32())
    var.unit = sc.units.m
    assert var == np.float32(0.0) * sc.units.m
    var.unit = sc.units.m**(-1)
    assert var == np.float32(0.0) / sc.units.m


def test_construct_0d_numpy():
    v = sc.Variable(dims=['x'], values=np.array([0]), dtype=np.float32)
    var = sc.Variable(v['x', 0])
    assert var == sc.Variable(np.float32())

    v = sc.Variable(dims=['x'], values=np.array([0]), dtype=np.float32)
    var = sc.Variable(v['x', 0])
    var.unit = sc.units.m
    assert var == np.float32(0.0) * sc.units.m
    var.unit = sc.units.m**(-1)
    assert var == np.float32(0.0) / sc.units.m


def test_construct_0d_native_python_types():
    assert sc.Variable(2).dtype == sc.dtype.int64
    assert sc.Variable(2.0).dtype == sc.dtype.float64
    assert sc.Variable(True).dtype == sc.dtype.bool


def test_construct_0d_dtype():
    assert sc.Variable(2, dtype=np.int32).dtype == sc.dtype.int32
    assert sc.Variable(np.float64(2),
                       dtype=np.float32).dtype == sc.dtype.float32
    assert sc.Variable(1, dtype=np.bool).dtype == sc.dtype.bool


def test_rename_dims():
    values = np.arange(6).reshape(2, 3)
    xy = sc.Variable(dims=['x', 'y'], values=values)
    zy = sc.Variable(dims=['z', 'y'], values=values)
    xy.rename_dims({'x': 'z'})
    assert xy == zy


def test_create_1d_with_strings():
    v = sc.Variable(dims=['x'], values=["aaa", "ff", "bb"])
    assert np.all(v.values == np.array(["aaa", "ff", "bb"]))


def test_bool_variable_repr():
    a = sc.Variable(dims=['x'],
                    values=np.array([False, True, True, False, True]))
    assert [expected in repr(a) for expected in ["True", "False", "..."]]


def test_reciprocal():
<<<<<<< HEAD
    assert_export(sc.reciprocal, sc.Variable())


def test_reciprocal_out():
    var = sc.Variable()
    assert_export(sc.reciprocal, var, var)


def test_sin():
    assert_export(sc.sin, sc.Variable())


def test_sin_out():
    var = sc.Variable()
    assert_export(sc.sin, var, out=var)


def test_cos():
    assert_export(sc.cos, sc.Variable())


def test_cos_out():
    var = sc.Variable()
    assert_export(sc.cos, var, out=var)


def test_tan():
    assert_export(sc.tan, sc.Variable())


def test_tan_out():
    var = sc.Variable()
    assert_export(sc.tan, var, out=var)


def test_asin():
    assert_export(sc.asin, sc.Variable())


def test_asin_out():
    var = sc.Variable()
    assert_export(sc.asin, var, out=var)


def test_acos():
    assert_export(sc.acos, sc.Variable())


def test_acos_out():
    var = sc.Variable()
    assert_export(sc.acos, var, out=var)


def test_atan():
    assert_export(sc.atan, sc.Variable())


def test_atan_out():
    var = sc.Variable()
    assert_export(sc.atan, var, out=var)
=======
    var = sc.Variable(dims=['x'], values=np.array([1.0, 2.0]))
    expected = sc.Variable(dims=['x'], values=np.array([1.0 / 1.0, 1.0 / 2.0]))
    assert sc.reciprocal(var) == expected


def test_reciprocal_out():
    var = sc.Variable(dims=['x'], values=np.array([1.0, 2.0]))
    expected = sc.Variable(dims=['x'], values=np.array([1.0 / 1.0, 1.0 / 2.0]))
    out = sc.reciprocal(x=var, out=var)
    assert var == expected
    assert out == expected


def test_sin():
    var = sc.Variable(dims=['x'],
                      values=np.array([0.0, math.pi]),
                      unit=sc.units.rad)
    expected = sc.Variable(dims=['x'],
                           values=np.array([math.sin(0.0),
                                            math.sin(math.pi)]),
                           unit=sc.units.dimensionless)
    assert sc.sin(var) == expected


def test_sin_out():
    var = sc.Variable(dims=['x'],
                      values=np.array([0.0, math.pi]),
                      unit=sc.units.rad)
    expected = sc.Variable(dims=['x'],
                           values=np.array([math.sin(0.0),
                                            math.sin(math.pi)]),
                           unit=sc.units.dimensionless)
    out = sc.sin(x=var, out=var)
    assert var == expected
    assert out == expected


def test_cos():
    var = sc.Variable(dims=['x'],
                      values=np.array([0.0, math.pi]),
                      unit=sc.units.rad)
    expected = sc.Variable(dims=['x'],
                           values=np.array([math.cos(0.0),
                                            math.cos(math.pi)]),
                           unit=sc.units.dimensionless)
    assert sc.cos(var) == expected


def test_cos_out():
    var = sc.Variable(dims=['x'],
                      values=np.array([0.0, math.pi]),
                      unit=sc.units.rad)
    expected = sc.Variable(dims=['x'],
                           values=np.array([math.cos(0.0),
                                            math.cos(math.pi)]),
                           unit=sc.units.dimensionless)
    out = sc.cos(x=var, out=var)
    assert var == expected
    assert out == expected


def test_tan():
    var = sc.Variable(dims=['x'],
                      values=np.array([0.0, math.pi / 2.]),
                      unit=sc.units.rad)
    expected = sc.Variable(dims=['x'],
                           values=np.array(
                               [math.tan(0.0),
                                math.tan(math.pi / 2.)]),
                           unit=sc.units.dimensionless)
    assert sc.tan(var) == expected


def test_tan_out():
    var = sc.Variable(dims=['x'],
                      values=np.array([0.0, math.pi / 2.]),
                      unit=sc.units.rad)
    expected = sc.Variable(dims=['x'],
                           values=np.array(
                               [math.tan(0.0),
                                math.tan(math.pi / 2.)]),
                           unit=sc.units.dimensionless)
    out = sc.tan(x=var, out=var)
    assert var == expected
    assert out == expected


def test_asin():
    var = sc.Variable(dims=['x'], values=np.array([0.0, 0.5]))
    expected = sc.Variable(dims=['x'],
                           values=np.array([math.asin(0.0),
                                            math.asin(0.5)]),
                           unit=sc.units.rad)
    assert sc.asin(var) == expected


def test_asin_out():
    var = sc.Variable(dims=['x'], values=np.array([0.0, 0.5]))
    expected = sc.Variable(dims=['x'],
                           values=np.array([math.asin(0.0),
                                            math.asin(0.5)]),
                           unit=sc.units.rad)
    out = sc.asin(x=var, out=var)
    assert var == expected
    assert out == expected


def test_acos():
    var = sc.Variable(dims=['x'], values=np.array([0.0, 0.5]))
    expected = sc.Variable(dims=['x'],
                           values=np.array([math.acos(0.0),
                                            math.acos(0.5)]),
                           unit=sc.units.rad)
    assert sc.acos(var) == expected


def test_acos_out():
    var = sc.Variable(dims=['x'], values=np.array([0.0, 0.5]))
    expected = sc.Variable(dims=['x'],
                           values=np.array([math.acos(0.0),
                                            math.acos(0.5)]),
                           unit=sc.units.rad)
    out = sc.acos(x=var, out=var)
    assert var == expected
    assert out == expected


def test_atan():
    var = sc.Variable(dims=['x'], values=np.array([0.0, 0.5]))
    expected = sc.Variable(dims=['x'],
                           values=np.array([math.atan(0.0),
                                            math.atan(0.5)]),
                           unit=sc.units.rad)
    assert sc.atan(var) == expected


def test_atan_out():
    var = sc.Variable(dims=['x'], values=np.array([0.0, 0.5]))
    expected = sc.Variable(dims=['x'],
                           values=np.array([math.atan(0.0),
                                            math.atan(0.5)]),
                           unit=sc.units.rad)
    out = sc.atan(x=var, out=var)
    assert var == expected
    assert out == expected
>>>>>>> ae9864d6


@pytest.mark.parametrize("dims, lengths",
                         ((['x'], (sc.Dimensions.Sparse, )),
                          (['x', 'y'], (10, sc.Dimensions.Sparse)),
                          (['x', 'y', 'z'], (10, 10, sc.Dimensions.Sparse)),
                          (['x', 'y', 'z', 'spectrum'],
                           (10, 10, 10, sc.Dimensions.Sparse))))
def test_sparse_dim_has_none_shape(dims, lengths):
    data = sc.Variable(dims, shape=lengths)

    assert data.shape[-1] is None


def test_variable_data_array_binary_ops():
    a = sc.DataArray(1.0 * sc.units.m)
    var = 1.0 * sc.units.m
    assert a / var == var / a


def test_num_to_nan():
    a = sc.Variable(dims=['x'], values=np.array([1, np.nan]))
    replace = sc.Variable(value=0.0)
    b = sc.nan_to_num(a, replace)
    expected = sc.Variable(dims=['x'], values=np.array([1, replace.value]))
    assert b == expected


def test_num_to_nan_out():
    a = sc.Variable(dims=['x'], values=np.array([1, np.nan]))
    out = sc.Variable(dims=['x'], values=np.zeros(2))
    replace = sc.Variable(value=0.0)
    sc.nan_to_num(a, replace, out)
    expected = sc.Variable(dims=['x'], values=np.array([1, replace.value]))
    assert out == expected<|MERGE_RESOLUTION|>--- conflicted
+++ resolved
@@ -607,7 +607,6 @@
 
 
 def test_abs():
-<<<<<<< HEAD
     assert_export(sc.abs, sc.Variable())
 
 
@@ -621,16 +620,16 @@
 
 
 def test_concatenate():
-    assert_export(sc.concatenate, sc.Variable(), sc.Variable(), Dim.X)
+    assert_export(sc.concatenate, sc.Variable(), sc.Variable(), 'x')
 
 
 def test_mean():
-    assert_export(sc.mean, sc.Variable(), Dim.X)
+    assert_export(sc.mean, sc.Variable(), 'x')
 
 
 def test_mean_in_place():
     var = sc.Variable()
-    assert_export(sc.mean, sc.Variable(), Dim.X, var)
+    assert_export(sc.mean, sc.Variable(), 'x', var)
 
 
 def test_norm():
@@ -644,106 +643,6 @@
 def test_sqrt_out():
     var = sc.Variable()
     assert_export(sc.sqrt, var, var)
-=======
-    var = sc.Variable(dims=['x'],
-                      values=np.array([0.1, -0.2]),
-                      unit=sc.units.m)
-    expected = sc.Variable(dims=['x'],
-                           values=np.array([0.1, 0.2]),
-                           unit=sc.units.m)
-    assert sc.abs(var) == expected
-
-
-def test_abs_out():
-    var = sc.Variable(dims=['x'],
-                      values=np.array([0.1, -0.2]),
-                      unit=sc.units.m)
-    expected = sc.Variable(dims=['x'],
-                           values=np.array([0.1, 0.2]),
-                           unit=sc.units.m)
-    out = sc.abs(x=var, out=var)
-    assert var == expected
-    assert out == expected
-
-
-def test_dot():
-    a = sc.Variable(dims=['x'],
-                    values=[[1, 0, 0], [0, 1, 0]],
-                    unit=sc.units.m,
-                    dtype=sc.dtype.vector_3_float64)
-    b = sc.Variable(dims=['x'],
-                    values=[[1, 0, 0], [1, 0, 0]],
-                    unit=sc.units.m,
-                    dtype=sc.dtype.vector_3_float64)
-    expected = sc.Variable(dims=['x'],
-                           values=np.array([1.0, 0.0]),
-                           unit=sc.units.m**2)
-    assert sc.dot(a, b) == expected
-
-
-def test_concatenate():
-    var = sc.Variable(dims=['x'], values=np.array([0.1, 0.2]), unit=sc.units.m)
-    expected = sc.Variable(dims=['x'],
-                           values=np.array([0.1, 0.2, 0.1, 0.2]),
-                           unit=sc.units.m)
-    assert sc.concatenate(var, var, 'x') == expected
-
-
-def test_mean():
-    var = sc.Variable(dims=['x', 'y'],
-                      values=np.array([[0.1, 0.3], [0.2, 0.6]]),
-                      unit=sc.units.m)
-    expected = sc.Variable(dims=['x'],
-                           values=np.array([0.2, 0.4]),
-                           unit=sc.units.m)
-    assert sc.mean(var, 'y') == expected
-
-
-def test_mean_in_place():
-    var = sc.Variable(dims=['x', 'y'],
-                      values=np.array([[0.1, 0.3], [0.2, 0.6]]),
-                      unit=sc.units.m)
-    out = sc.Variable(dims=['x'], values=np.array([0.0, 0.0]), unit=sc.units.m)
-    expected = sc.Variable(dims=['x'],
-                           values=np.array([0.2, 0.4]),
-                           unit=sc.units.m)
-    view = sc.mean(var, 'y', out)
-    assert out == expected
-    assert view == out
-
-
-def test_norm():
-    var = sc.Variable(dims=['x'],
-                      values=[[1, 0, 0], [3, 4, 0]],
-                      unit=sc.units.m,
-                      dtype=sc.dtype.vector_3_float64)
-    expected = sc.Variable(dims=['x'],
-                           values=np.array([1.0, 5.0]),
-                           unit=sc.units.m)
-    assert sc.norm(var) == expected
-
-
-def test_sqrt():
-    var = sc.Variable(dims=['x'],
-                      values=np.array([4.0, 9.0]),
-                      unit=sc.units.m**2)
-    expected = sc.Variable(dims=['x'],
-                           values=np.array([2.0, 3.0]),
-                           unit=sc.units.m)
-    assert sc.sqrt(var) == expected
-
-
-def test_sqrt_out():
-    var = sc.Variable(dims=['x'],
-                      values=np.array([4.0, 9.0]),
-                      unit=sc.units.m**2)
-    expected = sc.Variable(dims=['x'],
-                           values=np.array([2.0, 3.0]),
-                           unit=sc.units.m)
-    out = sc.sqrt(x=var, out=var)
-    assert var == expected
-    assert out == expected
->>>>>>> ae9864d6
 
 
 def test_sum():
@@ -901,7 +800,6 @@
 
 
 def test_reciprocal():
-<<<<<<< HEAD
     assert_export(sc.reciprocal, sc.Variable())
 
 
@@ -962,153 +860,6 @@
 def test_atan_out():
     var = sc.Variable()
     assert_export(sc.atan, var, out=var)
-=======
-    var = sc.Variable(dims=['x'], values=np.array([1.0, 2.0]))
-    expected = sc.Variable(dims=['x'], values=np.array([1.0 / 1.0, 1.0 / 2.0]))
-    assert sc.reciprocal(var) == expected
-
-
-def test_reciprocal_out():
-    var = sc.Variable(dims=['x'], values=np.array([1.0, 2.0]))
-    expected = sc.Variable(dims=['x'], values=np.array([1.0 / 1.0, 1.0 / 2.0]))
-    out = sc.reciprocal(x=var, out=var)
-    assert var == expected
-    assert out == expected
-
-
-def test_sin():
-    var = sc.Variable(dims=['x'],
-                      values=np.array([0.0, math.pi]),
-                      unit=sc.units.rad)
-    expected = sc.Variable(dims=['x'],
-                           values=np.array([math.sin(0.0),
-                                            math.sin(math.pi)]),
-                           unit=sc.units.dimensionless)
-    assert sc.sin(var) == expected
-
-
-def test_sin_out():
-    var = sc.Variable(dims=['x'],
-                      values=np.array([0.0, math.pi]),
-                      unit=sc.units.rad)
-    expected = sc.Variable(dims=['x'],
-                           values=np.array([math.sin(0.0),
-                                            math.sin(math.pi)]),
-                           unit=sc.units.dimensionless)
-    out = sc.sin(x=var, out=var)
-    assert var == expected
-    assert out == expected
-
-
-def test_cos():
-    var = sc.Variable(dims=['x'],
-                      values=np.array([0.0, math.pi]),
-                      unit=sc.units.rad)
-    expected = sc.Variable(dims=['x'],
-                           values=np.array([math.cos(0.0),
-                                            math.cos(math.pi)]),
-                           unit=sc.units.dimensionless)
-    assert sc.cos(var) == expected
-
-
-def test_cos_out():
-    var = sc.Variable(dims=['x'],
-                      values=np.array([0.0, math.pi]),
-                      unit=sc.units.rad)
-    expected = sc.Variable(dims=['x'],
-                           values=np.array([math.cos(0.0),
-                                            math.cos(math.pi)]),
-                           unit=sc.units.dimensionless)
-    out = sc.cos(x=var, out=var)
-    assert var == expected
-    assert out == expected
-
-
-def test_tan():
-    var = sc.Variable(dims=['x'],
-                      values=np.array([0.0, math.pi / 2.]),
-                      unit=sc.units.rad)
-    expected = sc.Variable(dims=['x'],
-                           values=np.array(
-                               [math.tan(0.0),
-                                math.tan(math.pi / 2.)]),
-                           unit=sc.units.dimensionless)
-    assert sc.tan(var) == expected
-
-
-def test_tan_out():
-    var = sc.Variable(dims=['x'],
-                      values=np.array([0.0, math.pi / 2.]),
-                      unit=sc.units.rad)
-    expected = sc.Variable(dims=['x'],
-                           values=np.array(
-                               [math.tan(0.0),
-                                math.tan(math.pi / 2.)]),
-                           unit=sc.units.dimensionless)
-    out = sc.tan(x=var, out=var)
-    assert var == expected
-    assert out == expected
-
-
-def test_asin():
-    var = sc.Variable(dims=['x'], values=np.array([0.0, 0.5]))
-    expected = sc.Variable(dims=['x'],
-                           values=np.array([math.asin(0.0),
-                                            math.asin(0.5)]),
-                           unit=sc.units.rad)
-    assert sc.asin(var) == expected
-
-
-def test_asin_out():
-    var = sc.Variable(dims=['x'], values=np.array([0.0, 0.5]))
-    expected = sc.Variable(dims=['x'],
-                           values=np.array([math.asin(0.0),
-                                            math.asin(0.5)]),
-                           unit=sc.units.rad)
-    out = sc.asin(x=var, out=var)
-    assert var == expected
-    assert out == expected
-
-
-def test_acos():
-    var = sc.Variable(dims=['x'], values=np.array([0.0, 0.5]))
-    expected = sc.Variable(dims=['x'],
-                           values=np.array([math.acos(0.0),
-                                            math.acos(0.5)]),
-                           unit=sc.units.rad)
-    assert sc.acos(var) == expected
-
-
-def test_acos_out():
-    var = sc.Variable(dims=['x'], values=np.array([0.0, 0.5]))
-    expected = sc.Variable(dims=['x'],
-                           values=np.array([math.acos(0.0),
-                                            math.acos(0.5)]),
-                           unit=sc.units.rad)
-    out = sc.acos(x=var, out=var)
-    assert var == expected
-    assert out == expected
-
-
-def test_atan():
-    var = sc.Variable(dims=['x'], values=np.array([0.0, 0.5]))
-    expected = sc.Variable(dims=['x'],
-                           values=np.array([math.atan(0.0),
-                                            math.atan(0.5)]),
-                           unit=sc.units.rad)
-    assert sc.atan(var) == expected
-
-
-def test_atan_out():
-    var = sc.Variable(dims=['x'], values=np.array([0.0, 0.5]))
-    expected = sc.Variable(dims=['x'],
-                           values=np.array([math.atan(0.0),
-                                            math.atan(0.5)]),
-                           unit=sc.units.rad)
-    out = sc.atan(x=var, out=var)
-    assert var == expected
-    assert out == expected
->>>>>>> ae9864d6
 
 
 @pytest.mark.parametrize("dims, lengths",
