# SPDX-License-Identifier: BSD-3-Clause
# Copyright (c) 2021 Scipp contributors (https://github.com/scipp)
# @file
# @author Neil Vaytet
import pytest
from pathlib import Path
from tempfile import TemporaryDirectory
import numpy as np
import scipp as sc
from ..factory import make_dense_data_array, make_dense_dataset, \
                      make_binned_data_array
from .plot_helper import plot


def test_plot_2d():
    plot(make_dense_data_array(ndim=2))


def test_plot_2d_dataset():
    plot(make_dense_dataset(ndim=2))


def test_plot_2d_with_variances():
    plot(make_dense_data_array(ndim=2, with_variance=True))


def test_plot_2d_with_log():
    plot(make_dense_data_array(ndim=2), norm='log')


def test_plot_2d_with_log_and_variances():
    plot(make_dense_data_array(ndim=2, with_variance=True), norm='log')


def test_plot_2d_with_vmin_vmax():
    da = make_dense_data_array(ndim=2)
    plot(da, vmin=0.1 * da.unit, vmax=0.9 * da.unit)


def test_plot_2d_with_unit():
    plot(make_dense_data_array(ndim=2, unit=sc.units.kg))


def test_plot_2d_with_vmin_vmax_with_log():
    da = make_dense_data_array(ndim=2)
    plot(da, vmin=0.1 * da.unit, vmax=0.9 * da.unit, norm='log')


def test_plot_2d_with_log_scale_x():
    plot(make_dense_data_array(ndim=2), scale={'xx': 'log'})


def test_plot_2d_with_log_scale_y():
    plot(make_dense_data_array(ndim=2), scale={'yy': 'log'})


def test_plot_2d_with_log_scale_xy():
    plot(make_dense_data_array(ndim=2), scale={'xx': 'log', 'yy': 'log'})


def test_plot_2d_with_aspect():
    plot(make_dense_data_array(ndim=2), aspect='equal')
    plot(make_dense_data_array(ndim=2), aspect='auto')


def test_plot_2d_with_with_nan():
    da = make_dense_data_array(ndim=2)
    da.values[0, 0] = np.nan
    plot(da)


def test_plot_2d_with_with_nan_with_log():
    da = make_dense_data_array(ndim=2)
    da.values[0, 0] = np.nan
    plot(da, norm='log')


def test_plot_2d_with_cmap():
    plot(make_dense_data_array(ndim=2), cmap='jet')


def test_plot_2d_with_labels():
    plot(make_dense_data_array(ndim=2, labels=True), labels={'xx': 'lab'})


def test_plot_2d_with_attrs():
    plot(make_dense_data_array(ndim=2, attrs=True), labels={'xx': 'attr'})


def test_plot_2d_with_filename():
    with TemporaryDirectory() as dirname:
        plot(make_dense_data_array(ndim=2),
             filename=Path(dirname) / 'image.pdf',
             close=False)


def test_plot_2d_with_bin_edges():
    plot(make_dense_data_array(ndim=2, binedges=True))


def test_plot_2d_with_masks():
    plot(make_dense_data_array(ndim=2, masks=True))


def test_plot_2d_with_masks_and_labels():
    plot(make_dense_data_array(ndim=2, masks=True, labels=True),
         labels={'xx': 'lab'})


def test_plot_2d_with_non_regular_bin_edges():
    da = make_dense_data_array(ndim=2, binedges=True)
    da.coords['xx'].values = da.coords['xx'].values**2
    plot(da)


def test_plot_2d_with_non_regular_bin_edges_resolution():
    da = make_dense_data_array(ndim=2, binedges=True)
    da.coords['xx'].values = da.coords['xx'].values**2
    plot(da, resolution=128)


def test_plot_2d_with_non_regular_bin_edges_with_masks():
    da = make_dense_data_array(ndim=2, masks=True, binedges=True)
    da.coords['xx'].values = da.coords['xx'].values**2
    plot(da)


def test_plot_variable_2d():
    N = 50
    v2d = sc.Variable(dims=['yy', 'xx'], values=np.random.rand(N, N), unit='K')
    plot(v2d)


def test_plot_ndarray_2d():
    plot(np.random.random([10, 50]))


def test_plot_dict_of_ndarrays_2d():
    plot({'a': np.arange(50).reshape(5, 10), 'b': np.random.random([30, 40])})


def test_plot_from_dict_variable_2d():
    plot({'dims': ['yy', 'xx'], 'values': np.random.random([20, 10])})


def test_plot_from_dict_data_array_2d():
    plot({
        'data': {
            'dims': ['yy', 'xx'],
            'values': np.random.random([20, 10])
        },
        'coords': {
            'xx': {
                'dims': ['xx'],
                'values': np.arange(11)
            },
            'yy': {
                'dims': ['yy'],
                'values': np.arange(21)
            }
        }
    })


def test_plot_string_and_vector_axis_labels_2d():
    N = 10
    M = 5
    vecs = []
    for i in range(N):
        vecs.append(np.random.random(3))
    da = sc.DataArray(data=sc.Variable(dims=['yy', 'xx'],
                                       values=np.random.random([M, N]),
                                       unit='counts'),
                      coords={
                          'xx':
                          sc.vectors(dims=['xx'], values=vecs, unit='m'),
                          'yy':
                          sc.Variable(dims=['yy'],
                                      values=['a', 'b', 'c', 'd', 'e'],
                                      unit='m')
                      })
    plot(da)


def test_plot_2d_with_dimension_of_size_1():
    N = 10
    M = 1
    x = np.arange(N, dtype=np.float64)
    y = np.arange(M, dtype=np.float64)
    z = np.arange(M + 1, dtype=np.float64)
    d = sc.Dataset()
    d['a'] = sc.Variable(dims=['yy', 'xx'],
                         values=np.random.random([M, N]),
                         unit=sc.units.counts)
    d['b'] = sc.Variable(dims=['zz', 'xx'],
                         values=np.random.random([M, N]),
                         unit=sc.units.counts)
    d.coords['xx'] = sc.Variable(dims=['xx'], values=x, unit=sc.units.m)
    d.coords['yy'] = sc.Variable(dims=['yy'], values=y, unit=sc.units.m)
    d.coords['zz'] = sc.Variable(dims=['zz'], values=z, unit=sc.units.m)
    plot(d['a'])
    plot(d['b'])


def test_plot_2d_with_dimension_of_size_2():
    a = sc.DataArray(data=sc.zeros(dims=['yy', 'xx'], shape=[2, 4]),
                     coords={
                         'xx': sc.Variable(dims=['xx'], values=[1, 2, 3, 4]),
                         'yy': sc.Variable(dims=['yy'], values=[1, 2])
                     })
    plot(a)


def test_plot_2d_ragged_coord():
    plot(make_dense_data_array(ndim=2, ragged=True))


def test_plot_2d_ragged_coord_bin_edges():
    plot(make_dense_data_array(ndim=2, ragged=True, binedges=True))


def test_plot_2d_ragged_coord_with_masks():
    plot(make_dense_data_array(ndim=2, ragged=True, masks=True))


def test_plot_2d_with_labels_but_no_dimension_coord():
    da = make_dense_data_array(ndim=2, labels=True)
    del da.coords['xx']
    plot(da, labels={'xx': 'lab'})


def test_plot_2d_with_decreasing_edges():
    a = sc.DataArray(data=sc.Variable(dims=['yy', 'xx'],
                                      values=np.arange(12).reshape(3, 4)),
                     coords={
                         'xx': sc.Variable(dims=['xx'], values=[4, 3, 2, 1]),
                         'yy': sc.Variable(dims=['yy'], values=[1, 2, 3])
                     })
    plot(a)


def test_plot_2d_binned_data():
    plot(make_binned_data_array(ndim=2))


def test_plot_3d_binned_data_where_outer_dimension_has_no_event_coord():
    data = make_binned_data_array(ndim=2)
    data = sc.concatenate(data, data * sc.scalar(2.0), 'run')
    plot_obj = sc.plot(data)
    plot_obj.widgets._controls['run']['slider'].value = 1
    plot_obj.close()


def test_plot_3d_binned_data_where_inner_dimension_has_no_event_coord():
    data = make_binned_data_array(ndim=2)
    data = sc.concatenate(data, data * sc.scalar(2.0), 'run')
    plot(sc.transpose(data, dims=['yy', 'xx', 'run']))


def test_plot_2d_binned_data_with_variances():
    plot(make_binned_data_array(ndim=2, with_variance=True))


def test_plot_2d_binned_data_with_variances_resolution():
    plot(make_binned_data_array(ndim=2, with_variance=True), resolution=64)


def test_plot_2d_binned_data_with_masks():
    plot(make_binned_data_array(ndim=2, masks=True))


def test_plot_customized_mpl_axes():
    da = make_dense_data_array(ndim=2)
    plot(da, title='MyTitle', xlabel='MyXlabel', ylabel='MyYlabel')


def test_plot_access_ax_and_fig():
    da = make_dense_data_array(ndim=2)
    out = sc.plot(da, title='MyTitle')
    out.ax.set_xlabel('MyXlabel')
    out.fig.set_dpi(120.)
    out.close()


def test_plot_2d_int32():
    plot(make_dense_data_array(ndim=2, dtype=sc.dtype.int32))


def test_plot_2d_int64_with_unit():
    plot(make_dense_data_array(ndim=2, unit='K', dtype=sc.dtype.int64))


def test_plot_2d_int_coords():
    N = 20
    M = 10
    da = sc.DataArray(data=sc.Variable(dims=['yy', 'xx'],
                                       values=np.random.random([M, N]),
                                       unit='K'),
                      coords={
                          'xx': sc.arange('xx', N + 1, unit='m'),
                          'yy': sc.arange('yy', M, unit='m')
                      })
    plot(da)


def test_plot_2d_datetime():
    time = sc.array(dims=['time'],
                    values=np.arange(
                        np.datetime64('2017-01-01T12:00:00'),
                        np.datetime64('2017-01-01T12:00:00.0001')))
    N, M = time.sizes['time'], 200
    da = sc.DataArray(data=sc.array(dims=['time', 'xx'],
                                    values=np.random.normal(0, 1, (N, M))),
                      coords={
                          'time':
                          time,
                          'xx':
                          sc.Variable(dims=['xx'],
                                      values=np.linspace(0, 10, M))
                      })
    da.plot().close()


def test_plot_redraw_dense():
    da = make_dense_data_array(ndim=2, unit='K')
    p = sc.plot(da)
    before = p.view.figure.image_values.get_array()
    da *= 5.0
    p.redraw()
    assert np.allclose(p.view.figure.image_values.get_array(), 5.0 * before)
    p.close()


def test_plot_redraw_dense_int64():
    da = make_dense_data_array(ndim=2, unit='K', dtype=sc.dtype.int64)
    p = sc.plot(da)
    before = p.view.figure.image_values.get_array()
    da *= 5
    p.redraw()
    assert np.allclose(p.view.figure.image_values.get_array(), 5 * before)
    p.close()


def test_plot_redraw_counts():
    da = make_dense_data_array(ndim=2, unit='counts')
    p = sc.plot(da)
    before = p.view.figure.image_values.get_array()
    da *= 5.0
    p.redraw()
    assert np.allclose(p.view.figure.image_values.get_array(), 5.0 * before)
    p.close()


def test_plot_redraw_binned():
    da = make_binned_data_array(ndim=2)
    p = sc.plot(da, resolution=64)
    before = p.view.figure.image_values.get_array().sum()
    da *= 5.0
    p.redraw()
    assert np.isclose(p.view.figure.image_values.get_array().sum(),
                      5.0 * before)
    p.close()


@pytest.mark.skip(reason="Require in-place concatenate")
def test_plot_redraw_binned_concat_inplace():
    a = make_binned_data_array(ndim=2)
    pa = sc.plot(a, resolution=64)
    asum = pa.view.figure.image_values.get_array().sum()
    b = make_binned_data_array(ndim=2)
    pb = sc.plot(b, resolution=64)
    bsum = pb.view.figure.image_values.get_array().sum()

<<<<<<< HEAD
    # TODO would need to change data inplace rather than replacing
    a.data = a.bins.concatenate(b).data
=======
    a.data = a.bins.concatenate(other=b).data
>>>>>>> ff25ab4e
    pa.redraw()
    assert np.isclose(pa.view.figure.image_values.get_array().sum(),
                      asum + bsum)
    pa.close()
    pb.close()


def test_plot_various_2d_coord():
    def make_array(dims, coord_name):
        return sc.DataArray(data=sc.fold(sc.arange('xx', 2 * 10), 'xx', {
            dims[0]: 10,
            dims[1]: 2
        }),
                            coords={
                                coord_name:
                                sc.fold(0.1 * sc.arange('xx', 20), 'xx', {
                                    dims[0]: 10,
                                    dims[1]: 2
                                })
                            })

    # Dimension coord for xx
    a = make_array(['xx', 'yy'], 'xx')
    plot(a)
    # Dimension coord for xx
    b = make_array(['yy', 'xx'], 'xx')
    plot(b)
    # Non-dim coord for yy
    c = make_array(['xx', 'yy'], 'zz')
    plot(c)
    plot(c, labels={'yy': 'zz'})<|MERGE_RESOLUTION|>--- conflicted
+++ resolved
@@ -371,12 +371,10 @@
     pb = sc.plot(b, resolution=64)
     bsum = pb.view.figure.image_values.get_array().sum()
 
-<<<<<<< HEAD
+    a.data = a.bins.concatenate(b).data
+    a.data = a.bins.concatenate(b).data
     # TODO would need to change data inplace rather than replacing
-    a.data = a.bins.concatenate(b).data
-=======
     a.data = a.bins.concatenate(other=b).data
->>>>>>> ff25ab4e
     pa.redraw()
     assert np.isclose(pa.view.figure.image_values.get_array().sum(),
                       asum + bsum)
