--- conflicted
+++ resolved
@@ -67,10 +67,7 @@
                            values=np.array([[0, 1, 2], [3, 1, 0], [6, 4, 3]]))
     var['y', 1:3]['x', 1:3].values = np.flip(var['y', 0:2]['x', 0:2].values,
                                              axis=1)
-<<<<<<< HEAD
     assert sc.identical(var, expected)
-=======
-    assert sc.is_equal(var, expected)
 
 
 a = np.arange(2)
@@ -90,5 +87,4 @@
         obj += a
     with pytest.raises(TypeError, match="does not support ufuncs"):
         b = np.arange(2)
-        b += obj
->>>>>>> 2d5e6dc6
+        b += obj